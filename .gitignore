# C extensions
*.so
*.mp4

# Distribution / packaging
.Python
build/
checkpoints/
develop-eggs/
dist/
downloads/
eggs/
.eggs/
lib/
lib64/
parts/
sdist/
var/
wheels/
share/python-wheels/
*.egg-info/
.installed.cfg
*.egg
MANIFEST

# build artifacts

.eggs/
.mypy_cache
*.egg-info/
build/
dist/
pip-wheel-metadata/


# dev tools

.envrc
.python-version
.idea
.venv/
.vscode/
/*.iml
pyrightconfig.json
.ruff_cache/

# jupyter notebooks

.ipynb_checkpoints


# miscellaneous

.cache/
doc/_build/
*.swp
.DS_Store


# python

*.pyc
*.pyo
__pycache__


# testing and continuous integration

.coverage
.pytest_cache/
.benchmarks

# documentation build artifacts

docs/build
site/

# The following ignores are from vila repository
*.whl
*_dev
dev/
# config.json
eval_output/
eval-result/
hostfile
core.*
*.out
captioner_bk/
slurm-logs/
captioner/
hostfile
*_dev.py
*_dev.sh


# Python
__pycache__
*.pyc
*.egg-info
dist

# Log
*.log
*.log.*

# Data
!**/alpaca-data-conversation.json

# Editor
.idea
*.swp

# Other
.DS_Store
wandb

# Playground
playground/

# Hydra 
.hydra/

# Data
demo_data/gr00t-gr1-apple-to-shelf/
tmp/
output/
<<<<<<< HEAD
outputs
videos
out
log
datasets

# Slurm
*.sh
=======

wandb/
gr00t.egg-info/
MUJOCO_LOG.TXT
>>>>>>> ff5996f2
<|MERGE_RESOLUTION|>--- conflicted
+++ resolved
@@ -124,7 +124,6 @@
 demo_data/gr00t-gr1-apple-to-shelf/
 tmp/
 output/
-<<<<<<< HEAD
 outputs
 videos
 out
@@ -133,9 +132,7 @@
 
 # Slurm
 *.sh
-=======
 
 wandb/
 gr00t.egg-info/
 MUJOCO_LOG.TXT
->>>>>>> ff5996f2
