--- conflicted
+++ resolved
@@ -135,10 +135,6 @@
     # Mixture dataset parameters
     balance_trajectory_weights: bool = True
     """Used in LeRobotMixtureDataset. If True, sample trajectories within a dataset weighted by their length; otherwise, equal weighting."""
-
-    # Jaehyun NOTE : for initializing flowmatching action head from scratch.
-    # We train from scratch to remove the effect from gr00t's pretrained knowledge regarding gr1 embodiment.
-    action_head_from_scratch: bool = False
 
 def _copy_partial_action_expert_weights(old_dict, new_dict, old_dim, new_dim):
     """
@@ -205,7 +201,6 @@
 def main(config: ArgsConfig):
     """Main training function."""
     # ------------ step 1: load dataset ------------
-<<<<<<< HEAD
 
     # read data config yaml
     yaml_path = Path(__file__).resolve().parents[1] / config.data_config
@@ -242,50 +237,6 @@
     if len(single_datasets) == 1:
         train_dataset = single_datasets[0]
     else:
-=======
-    embodiment_tag = EmbodimentTag(config.embodiment_tag)
-    # embodiment_tags = [EmbodimentTag("gr1"), EmbodimentTag("new_embodiment")]
-
-    # 1.1 modality configs and transforms
-    data_config_cls = load_data_config(config.data_config)
-    modality_configs = data_config_cls.modality_config()
-    transforms = data_config_cls.transform()
-
-    # data_config_cls_1 = load_data_config("fourier_gr1_arms_waist")
-    # data_config_cls_2 = load_data_config("agibot_beta1")
-
-    # 1.2 data loader: we will use either single dataset or mixture dataset
-    if len(config.dataset_path) == 1:
-        train_dataset = LeRobotSingleDataset(
-            dataset_path=config.dataset_path[0],
-            modality_configs=modality_configs,
-            transforms=transforms,
-            embodiment_tag=embodiment_tag,  # This will override the dataset's embodiment tag to "new_embodiment"
-            video_backend=config.video_backend,
-        )
-    else:
-        embodiment_tag_list = []
-        modality_configs_list = []
-
-        single_datasets = []
-        for p in config.dataset_path:
-            assert os.path.exists(p), f"Dataset path {p} does not exist"
-            ## We use the same transforms, modality configs, and embodiment tag for all datasets here,
-            ## in reality, you can use dataset from different modalities and embodiment tags
-            dataset = LeRobotSingleDataset(
-                dataset_path=p,
-                modality_configs=modality_configs,
-                transforms=transforms,
-                embodiment_tag=embodiment_tag,
-                video_backend=config.video_backend,
-            )
-            single_datasets.append(dataset)
-        # xxx = [
-        #         (dataset, 1.0)  # we will use equal weights for all datasets
-        #         for dataset in single_datasets
-        #     ]
-        # print (xxx)
->>>>>>> ff5996f2
         train_dataset = LeRobotMixtureDataset(
             data_mixture=[
                 (dataset, dataset_sampling_weights[dataset_idx])  # we will use equal weights for all datasets
@@ -340,11 +291,7 @@
         tune_visual=config.tune_visual,  # backbone's vision tower
         tune_projector=config.tune_projector,  # action head's projector
         tune_diffusion_model=config.tune_diffusion_model,  # action head's DiT
-<<<<<<< HEAD
-        ignore_mismatched_sizes=True,
-=======
         random_diffusion=config.random_diffusion, # diffusion from scratch
->>>>>>> ff5996f2
     )
 
     # Update action_horizon and max_action_dim to match data config
@@ -422,25 +369,6 @@
         model.action_head.set_trainable_parameters(
             tune_projector=config.tune_projector, tune_diffusion_model=config.tune_diffusion_model
         )
-
-    # Jaehyun NOTE : for initializing flowmatching action head from scratch.
-    # We train from scratch to remove the effect from gr00t's pretrained knowledge regarding gr1 embodiment.
-    if config.action_head_from_scratch:
-        # Import the FlowmatchingActionHead class
-        from gr00t.model.action_head.flow_matching_action_head import (
-            FlowmatchingActionHead,
-        )
-
-        print(
-            "\033[93mJaehyun: Initializing flowmatching action head from scratch\033[0m"
-        )
-        import copy
-        new_action_head_config = copy.deepcopy(model.action_head.config)
-        new_action_head_config.action_horizon = data_action_horizon
-        new_action_head_config.action_dim = data_max_action_dim
-
-        new_action_head = FlowmatchingActionHead(new_action_head_config)
-        model.action_head = new_action_head
         
     # Set the model's compute_dtype to bfloat16
     model.compute_dtype = "bfloat16"
