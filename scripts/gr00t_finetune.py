--- conflicted
+++ resolved
@@ -16,7 +16,7 @@
 import os
 import subprocess
 import sys
-from dataclasses import dataclass, field
+from dataclasses import dataclass
 from pathlib import Path
 from typing import List, Literal
 
@@ -26,12 +26,7 @@
 
 from gr00t.data.dataset import LeRobotMixtureDataset, LeRobotSingleDataset
 from gr00t.data.schema import EmbodimentTag
-from gr00t.experiment.data_config import (
-    DATA_CONFIG_MAP,
-    CustomDataConfig,
-    CustomDataConfigSpecs,
-    load_data_config
-)
+from gr00t.experiment.data_config import load_data_config
 from gr00t.experiment.runner import TrainRunner
 from gr00t.model.gr00t_n1 import GR00T_N1_5
 from gr00t.model.transforms import EMBODIMENT_TAG_MAPPING
@@ -138,61 +133,6 @@
     # Mixture dataset parameters
     balance_trajectory_weights: bool = True
     """Used in LeRobotMixtureDataset. If True, sample trajectories within a dataset weighted by their length; otherwise, equal weighting."""
-
-    # Action dimension
-    action_dim: int = 32
-    """Action dimension for the model output."""
-
-
-#####################################################################################
-# Helper functions
-#####################################################################################
-
-
-def _copy_partial_action_expert_weights(old_dict, new_dict, old_dim, new_dim):
-    """
-    Copy weights with partial dimension matching for action_dim changes.
-    NOTE(Youliang): this is a very experimental implementation to handle action_dim changes. TODO: improve this.
-    """
-    total_params = copied_params = random_params = 0
-
-    for key, old_tensor in old_dict.items():
-        if key not in new_dict:
-            continue
-
-        new_tensor = new_dict[key]
-        total_params += new_tensor.numel()
-
-        if old_tensor.shape == new_tensor.shape:
-            # Same shape: direct copy
-            new_tensor.copy_(old_tensor)
-            copied_params += new_tensor.numel()
-        elif "action_encoder" in key and "W1.weight" in key:
-            # Input dimension change: copy [:, :old_dim]
-            new_tensor[:, :old_dim] = old_tensor
-            copied_params += old_tensor.numel()
-            random_params += new_tensor.numel() - old_tensor.numel()
-        elif "action_decoder" in key and ("weight" in key or "bias" in key):
-            # Output dimension change: copy first old_dim elements of last dimension
-            if old_tensor.dim() == 1:
-                new_tensor[:old_dim] = old_tensor
-            elif old_tensor.dim() == 2:
-                new_tensor[:, :old_dim] = old_tensor
-            elif old_tensor.dim() == 3:
-                new_tensor[:, :, :old_dim] = old_tensor
-            copied_params += old_tensor.numel()
-            random_params += new_tensor.numel() - old_tensor.numel()
-        else:
-            # Incompatible shape: keep random initialization
-            random_params += new_tensor.numel()
-
-    assert total_params == copied_params + random_params, "Parameter count mismatch"
-    random_percentage = (random_params / total_params) * 100 if total_params > 0 else 0
-    print(
-        f"Weight copy stats: {copied_params:,} copied, {random_params:,} random ({random_percentage:.1f}% randomly initialized)"
-    )
-    print(f"Action dimensions {old_dim+1}-{new_dim} will be learned from scratch")
-    return new_dict
 
 
 def _copy_partial_action_expert_weights(old_dict, new_dict, old_dim, new_dim):
@@ -312,11 +252,8 @@
     # First, get the data config to determine action horizon
     data_action_horizon = len(data_config_cls.action_indices)
 
-<<<<<<< HEAD
-=======
     # Extract max_action_dim from GR00TTransform in the data config
     data_max_action_dim = None
->>>>>>> 53cd5a2b
     # Assert that the last transform is a GR00TTransform and has max_action_dim
     assert (
         hasattr(transforms, "transforms") and len(transforms.transforms) > 0
@@ -348,21 +285,25 @@
         # Store old values for logging
         old_action_horizon = model.action_head.config.action_horizon
         old_action_dim = model.action_head.config.action_dim
-<<<<<<< HEAD
-=======
-
->>>>>>> 53cd5a2b
+
         print(
             f"Recreating action head with action_horizon {data_action_horizon} (was {old_action_horizon})"
         )
         if action_dim_mismatch:
             print(f"Updating max_action_dim {data_max_action_dim} (was {old_action_dim})")
-<<<<<<< HEAD
+
+    if action_horizon_mismatch or action_dim_mismatch:
+        # Store old values for logging
+        old_action_horizon = model.action_head.config.action_horizon
+        old_action_dim = model.action_head.config.action_dim
+        print(
+            f"Recreating action head with action_horizon {data_action_horizon} (was {old_action_horizon})"
+        )
+        if action_dim_mismatch:
+            print(f"Updating max_action_dim {data_max_action_dim} (was {old_action_dim})")
 
         # Update the action head config (need to copy to avoid modifying original)
         import copy
-=======
->>>>>>> 53cd5a2b
 
         new_action_head_config = copy.deepcopy(model.action_head.config)
         new_action_head_config.action_horizon = data_action_horizon
