--- conflicted
+++ resolved
@@ -71,13 +71,8 @@
     start_traj: int = 0
     """Start trajectory to evaluate."""
 
-<<<<<<< HEAD
     execution_horizon: Optional[int] = None
     """Execution horizon to evaluate. If None, will use the data config's action horizon."""
-=======
-    action_horizon: int = None
-    """Action horizon to evaluate. If None, will use the data config's action horizon."""
->>>>>>> a86e9159
 
     video_backend: Literal["decord", "torchvision_av", "torchcodec"] = "torchcodec"
     """Video backend to use for various codec options. h264: decord or av: torchvision_av"""
@@ -104,9 +99,7 @@
     """Path to save the plot."""
 
     plot_state: bool = False
-<<<<<<< HEAD
     """Whether to show the state on the plot."""
-
 
 class WrapPolicy(BasePolicy):
     def __init__(self, policy: BasePolicy):
@@ -123,9 +116,6 @@
 
     def get_modality_config(self) -> Dict[str, "ModalityConfig"]:
         return self.policy.get_modality_config()
-=======
-    """Whether to plot the state."""
->>>>>>> a86e9159
 
 
 def main(args: ArgsConfig):
