--- conflicted
+++ resolved
@@ -36,13 +36,9 @@
         else it will use the default host and port via RobotInferenceClient
 
 python scripts/eval_policy.py --plot --model-path nvidia/GR00T-N1.5-3B
-<<<<<<< HEAD
-=======
 
 """
->>>>>>> 53cd5a2b
-
-"""
+
 
 @dataclass
 class ArgsConfig:
@@ -106,10 +102,6 @@
     plot_state: bool = False
     """Whether to show the state on the plot."""
 
-<<<<<<< HEAD
-=======
-
->>>>>>> 53cd5a2b
 class WrapPolicy(BasePolicy):
     def __init__(self, policy: BasePolicy):
         self.policy = policy
@@ -123,11 +115,7 @@
         assert config is None, "config should be None as we are using default config"
         return self.policy.get_action(observations, self._config)
 
-<<<<<<< HEAD
-    def get_modality_config(self) -> Dict[str, "ModalityConfig"]:
-=======
     def get_modality_config(self) -> Dict[str, ModalityConfig]:
->>>>>>> 53cd5a2b
         return self.policy.get_modality_config()
 
 
@@ -168,12 +156,9 @@
         "inference_latency_steps must be less than action_horizon - execution_horizon, "
         "for example, if action horizon of 16 and execution of 10, "
         "the inference latency steps cannot be larger than 6 during open-loop plotting"
-<<<<<<< HEAD
-=======
         f"inference_latency_steps: {args.inference_latency_steps}, "
         f"action_horizon: {action_horizon}, "
         f"execution_horizon: {args.execution_horizon}"
->>>>>>> 53cd5a2b
     )
 
     print("Current modality config: \n", modality)
