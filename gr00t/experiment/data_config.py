# SPDX-FileCopyrightText: Copyright (c) 2025 NVIDIA CORPORATION & AFFILIATES. All rights reserved.
# SPDX-License-Identifier: Apache-2.0
#
# Licensed under the Apache License, Version 2.0 (the "License");
# you may not use this file except in compliance with the License.
# You may obtain a copy of the License at
#
# http://www.apache.org/licenses/LICENSE-2.0
#
# Unless required by applicable law or agreed to in writing, software
# distributed under the License is distributed on an "AS IS" BASIS,
# WITHOUT WARRANTIES OR CONDITIONS OF ANY KIND, either express or implied.
# See the License for the specific language governing permissions and
# limitations under the License.

from abc import ABC, abstractmethod
from dataclasses import dataclass, field

from gr00t.data.dataset import ModalityConfig
from gr00t.data.transform.base import ComposedModalityTransform, ModalityTransform
from gr00t.data.transform.concat import ConcatTransform
from gr00t.data.transform.state_action import (
    StateActionSinCosTransform,
    StateActionToTensor,
    StateActionTransform,
)
from gr00t.data.transform.video import (
    VideoColorJitter,
    VideoCrop,
    VideoResize,
    VideoToNumpy,
    VideoToTensor,
)
from gr00t.model.transforms import GR00TTransform


@dataclass
class BaseDataConfig(ABC):
    def modality_config(self) -> dict[str, ModalityConfig]:
        video_modality = ModalityConfig(
            delta_indices=self.observation_indices,
            modality_keys=self.video_keys,
        )
        state_modality = ModalityConfig(
            delta_indices=self.observation_indices,
            modality_keys=self.state_keys,
        )
        action_modality = ModalityConfig(
            delta_indices=self.action_indices,
            modality_keys=self.action_keys,
        )
        language_modality = ModalityConfig(
            delta_indices=self.observation_indices,
            modality_keys=self.language_keys,
        )
        return {
            "video": video_modality,
            "state": state_modality,
            "action": action_modality,
            "language": language_modality,
        }

    @abstractmethod
    def transform(self) -> ModalityTransform:
        pass


###########################################################################################
# NOTE: this is a helper dataclass method which will be used in tyro to create a data config
#       With this, user is not required to write a custom data config class, but can simply
#       use --custom-data-config-specs.XXXXX to specify the data config.


@dataclass
class CustomDataConfigSpecs:
    """Specification for custom data config, for defining the modalities and transforms"""

    video_keys: list[str] = field(default_factory=lambda: ["video.webcam"])
    """List of keys of the video modalities"""

    state_keys: list[str] = field(default_factory=lambda: ["state.arm", "state.gripper"])
    """List of keys of the state modalities"""

    action_keys: list[str] = field(default_factory=lambda: ["action.arm", "action.gripper"])
    """List of keys of the action modalities"""

    language_keys: list[str] = field(default_factory=lambda: ["annotation.human.task_description"])
    """List of keys of the language modalities"""

    observation_history_size: int = 1
    """Number of observations to use for the observation history"""

    action_chunk_size: int = 50
    """Number of actions to use for the action chunk"""


@dataclass
class CustomDataConfig(BaseDataConfig):

    @staticmethod
    def from_specs(specs: CustomDataConfigSpecs) -> "CustomDataConfig":
        data_config = CustomDataConfig()
        data_config.video_keys = specs.video_keys
        data_config.state_keys = specs.state_keys
        data_config.action_keys = specs.action_keys
        data_config.language_keys = specs.language_keys
        data_config.observation_indices = list(range(0, -specs.observation_history_size, -1))
        data_config.action_indices = list(range(specs.action_chunk_size))
        return data_config

    def transform(self) -> ModalityTransform:
        transforms = [
            # video transforms
            VideoToTensor(apply_to=self.video_keys),
            VideoCrop(apply_to=self.video_keys, scale=0.95),
            VideoResize(apply_to=self.video_keys, height=224, width=224, interpolation="linear"),
            VideoColorJitter(
                apply_to=self.video_keys,
                brightness=0.3,
                contrast=0.4,
                saturation=0.5,
                hue=0.08,
            ),
            VideoToNumpy(apply_to=self.video_keys),
            # state transforms
            StateActionToTensor(apply_to=self.state_keys),
            StateActionTransform(
                apply_to=self.state_keys,
                normalization_modes={key: "min_max" for key in self.state_keys},
            ),
            # action transforms
            StateActionToTensor(apply_to=self.action_keys),
            StateActionTransform(
                apply_to=self.action_keys,
                normalization_modes={key: "min_max" for key in self.action_keys},
            ),
            # concat transforms
            ConcatTransform(
                video_concat_order=self.video_keys,
                state_concat_order=self.state_keys,
                action_concat_order=self.action_keys,
            ),
            # model-specific transform
            GR00TTransform(
                state_horizon=len(self.observation_indices),
                action_horizon=len(self.action_indices),
                max_state_dim=64,
                max_action_dim=32,
            ),
        ]
        return ComposedModalityTransform(transforms=transforms)


###########################################################################################


class FourierGr1ArmsOnlyDataConfig(BaseDataConfig):
    video_keys = ["video.ego_view"]
    state_keys = [
        "state.left_arm",
        "state.right_arm",
        "state.left_hand",
        "state.right_hand",
    ]
    action_keys = [
        "action.left_arm",
        "action.right_arm",
        "action.left_hand",
        "action.right_hand",
    ]
    language_keys = ["annotation.human.action.task_description"]
    observation_indices = [0]
    action_indices = list(range(16))

    def transform(self) -> ModalityTransform:
        transforms = [
            # video transforms
            VideoToTensor(apply_to=self.video_keys),
            VideoCrop(apply_to=self.video_keys, scale=0.95),
            VideoResize(apply_to=self.video_keys, height=224, width=224, interpolation="linear"),
            VideoColorJitter(
                apply_to=self.video_keys,
                brightness=0.3,
                contrast=0.4,
                saturation=0.5,
                hue=0.08,
            ),
            VideoToNumpy(apply_to=self.video_keys),
            # state transforms
            StateActionToTensor(apply_to=self.state_keys),
            StateActionSinCosTransform(apply_to=self.state_keys),
            # action transforms
            StateActionToTensor(apply_to=self.action_keys),
            StateActionTransform(
                apply_to=self.action_keys,
                normalization_modes={key: "min_max" for key in self.action_keys},
            ),
            # concat transforms
            ConcatTransform(
                video_concat_order=self.video_keys,
                state_concat_order=self.state_keys,
                action_concat_order=self.action_keys,
            ),
            # model-specific transform
            GR00TTransform(
                state_horizon=len(self.observation_indices),
                action_horizon=len(self.action_indices),
                max_state_dim=64,
                max_action_dim=32,
            ),
        ]
        return ComposedModalityTransform(transforms=transforms)


###########################################################################################


class So100DataConfig(BaseDataConfig):
    video_keys = ["video.webcam"]
    state_keys = ["state.single_arm", "state.gripper"]
    action_keys = ["action.single_arm", "action.gripper"]
    language_keys = ["annotation.human.task_description"]
    observation_indices = [0]
    action_indices = list(range(16))

    def transform(self) -> ModalityTransform:
        transforms = [
            # video transforms
            VideoToTensor(apply_to=self.video_keys),
            VideoCrop(apply_to=self.video_keys, scale=0.95),
            VideoResize(apply_to=self.video_keys, height=224, width=224, interpolation="linear"),
            VideoColorJitter(
                apply_to=self.video_keys,
                brightness=0.3,
                contrast=0.4,
                saturation=0.5,
                hue=0.08,
            ),
            VideoToNumpy(apply_to=self.video_keys),
            # state transforms
            StateActionToTensor(apply_to=self.state_keys),
            StateActionTransform(
                apply_to=self.state_keys,
                normalization_modes={key: "min_max" for key in self.state_keys},
            ),
            # action transforms
            StateActionToTensor(apply_to=self.action_keys),
            StateActionTransform(
                apply_to=self.action_keys,
                normalization_modes={key: "min_max" for key in self.action_keys},
            ),
            # concat transforms
            ConcatTransform(
                video_concat_order=self.video_keys,
                state_concat_order=self.state_keys,
                action_concat_order=self.action_keys,
            ),
            # model-specific transform
            GR00TTransform(
                state_horizon=len(self.observation_indices),
                action_horizon=len(self.action_indices),
                max_state_dim=64,
                max_action_dim=32,
            ),
        ]
        return ComposedModalityTransform(transforms=transforms)


###########################################################################################


class So100DualCamDataConfig(So100DataConfig):
    video_keys = ["video.front", "video.wrist"]
    state_keys = ["state.single_arm", "state.gripper"]
    action_keys = ["action.single_arm", "action.gripper"]
    language_keys = ["annotation.human.task_description"]
    observation_indices = [0]
    action_indices = list(range(16))


###########################################################################################


class UnitreeG1DataConfig(BaseDataConfig):
    video_keys = ["video.rs_view"]
    state_keys = ["state.left_arm", "state.right_arm", "state.left_hand", "state.right_hand"]
    action_keys = ["action.left_arm", "action.right_arm", "action.left_hand", "action.right_hand"]
    language_keys = ["annotation.human.task_description"]
    observation_indices = [0]
    action_indices = list(range(16))

    def transform(self) -> ModalityTransform:
        transforms = [
            # video transforms
            VideoToTensor(apply_to=self.video_keys),
            VideoCrop(apply_to=self.video_keys, scale=0.95),
            VideoResize(apply_to=self.video_keys, height=224, width=224, interpolation="linear"),
            VideoColorJitter(
                apply_to=self.video_keys,
                brightness=0.3,
                contrast=0.4,
                saturation=0.5,
                hue=0.08,
            ),
            VideoToNumpy(apply_to=self.video_keys),
            # state transforms
            StateActionToTensor(apply_to=self.state_keys),
            StateActionTransform(
                apply_to=self.state_keys,
                normalization_modes={key: "min_max" for key in self.state_keys},
            ),
            # action transforms
            StateActionToTensor(apply_to=self.action_keys),
            StateActionTransform(
                apply_to=self.action_keys,
                normalization_modes={key: "min_max" for key in self.action_keys},
            ),
            # concat transforms
            ConcatTransform(
                video_concat_order=self.video_keys,
                state_concat_order=self.state_keys,
                action_concat_order=self.action_keys,
            ),
            # model-specific transform
            GR00TTransform(
                state_horizon=len(self.observation_indices),
                action_horizon=len(self.action_indices),
                max_state_dim=64,
                max_action_dim=32,
            ),
        ]
        return ComposedModalityTransform(transforms=transforms)


class UnitreeG1FullBodyDataConfig(UnitreeG1DataConfig):
    video_keys = ["video.rs_view"]
    state_keys = [
        "state.left_leg",
        "state.right_leg",
        "state.waist",
        "state.left_arm",
        "state.right_arm",
        "state.left_hand",
        "state.right_hand",
    ]
    action_keys = ["action.left_arm", "action.right_arm", "action.left_hand", "action.right_hand"]
    language_keys = ["annotation.human.task_description"]
    observation_indices = [0]
    action_indices = list(range(16))


###########################################################################################


class FourierGr1FullUpperBodyDataConfig(BaseDataConfig):
    video_keys = ["video.front_view"]
    state_keys = [
        "state.left_arm",
        "state.right_arm",
        "state.left_hand",
        "state.right_hand",
        "state.waist",
        "state.neck",
    ]
    action_keys = [
        "action.left_arm",
        "action.right_arm",
        "action.left_hand",
        "action.right_hand",
        "action.waist",
        "action.neck",
    ]
    language_keys = ["annotation.human.action.task_description"]
    observation_indices = [0]
    action_indices = list(range(16))

    def transform(self):
        transforms = [
            # video transforms
            VideoToTensor(apply_to=self.video_keys),
            VideoCrop(apply_to=self.video_keys, scale=0.95),
            VideoResize(apply_to=self.video_keys, height=224, width=224, interpolation="linear"),
            VideoColorJitter(
                apply_to=self.video_keys,
                brightness=0.3,
                contrast=0.4,
                saturation=0.5,
                hue=0.08,
            ),
            VideoToNumpy(apply_to=self.video_keys),
            # state transforms
            StateActionToTensor(apply_to=self.state_keys),
            StateActionTransform(
                apply_to=self.state_keys,
                normalization_modes={key: "min_max" for key in self.state_keys},
            ),
            # action transforms
            StateActionToTensor(apply_to=self.action_keys),
            StateActionTransform(
                apply_to=self.action_keys,
                normalization_modes={key: "min_max" for key in self.action_keys},
            ),
            # concat transforms
            ConcatTransform(
                video_concat_order=self.video_keys,
                state_concat_order=self.state_keys,
                action_concat_order=self.action_keys,
            ),
            GR00TTransform(
                state_horizon=len(self.observation_indices),
                action_horizon=len(self.action_indices),
                max_state_dim=64,
                max_action_dim=32,
            ),
        ]

        return ComposedModalityTransform(transforms=transforms)


###########################################################################################


class BimanualPandaGripperDataConfig(BaseDataConfig):
    video_keys = [
        "video.right_wrist_view",
        "video.left_wrist_view",
        "video.front_view",
    ]
    state_keys = [
        "state.right_arm_eef_pos",
        "state.right_arm_eef_quat",
        "state.right_gripper_qpos",
        "state.left_arm_eef_pos",
        "state.left_arm_eef_quat",
        "state.left_gripper_qpos",
    ]
    action_keys = [
        "action.right_arm_eef_pos",
        "action.right_arm_eef_rot",
        "action.right_gripper_close",
        "action.left_arm_eef_pos",
        "action.left_arm_eef_rot",
        "action.left_gripper_close",
    ]

    language_keys = ["annotation.human.action.task_description"]
    observation_indices = [0]
    action_indices = list(range(16))

    # Used in StateActionTransform for normalization and target rotations
    state_normalization_modes = {
        "state.right_arm_eef_pos": "min_max",
        "state.right_gripper_qpos": "min_max",
        "state.left_arm_eef_pos": "min_max",
        "state.left_gripper_qpos": "min_max",
    }
    state_target_rotations = {
        "state.right_arm_eef_quat": "rotation_6d",
        "state.left_arm_eef_quat": "rotation_6d",
    }
    action_normalization_modes = {
        "action.right_gripper_close": "binary",
        "action.left_gripper_close": "binary",
    }

    def transform(self):
        transforms = [
            # video transforms
            VideoToTensor(apply_to=self.video_keys),
            VideoCrop(apply_to=self.video_keys, scale=0.95),
            VideoResize(apply_to=self.video_keys, height=224, width=224, interpolation="linear"),
            VideoColorJitter(
                apply_to=self.video_keys,
                brightness=0.3,
                contrast=0.4,
                saturation=0.5,
                hue=0.08,
            ),
            VideoToNumpy(apply_to=self.video_keys),
            # state transforms
            StateActionToTensor(apply_to=self.state_keys),
            StateActionTransform(
                apply_to=self.state_keys,
                normalization_modes=self.state_normalization_modes,
                target_rotations=self.state_target_rotations,
            ),
            # action transforms
            StateActionToTensor(apply_to=self.action_keys),
            StateActionTransform(
                apply_to=self.action_keys,
                normalization_modes=self.action_normalization_modes,
            ),
            # concat transforms
            ConcatTransform(
                video_concat_order=self.video_keys,
                state_concat_order=self.state_keys,
                action_concat_order=self.action_keys,
            ),
            GR00TTransform(
                state_horizon=len(self.observation_indices),
                action_horizon=len(self.action_indices),
                max_state_dim=64,
                max_action_dim=32,
            ),
        ]

        return ComposedModalityTransform(transforms=transforms)


###########################################################################################


class BimanualPandaHandDataConfig(BimanualPandaGripperDataConfig):
    video_keys = [
        "video.right_wrist_view",
        "video.left_wrist_view",
        "video.ego_view",
    ]
    state_keys = [
        "state.right_arm_eef_pos",
        "state.right_arm_eef_quat",
        "state.right_hand",
        "state.left_arm_eef_pos",
        "state.left_arm_eef_quat",
        "state.left_hand",
    ]
    action_keys = [
        "action.right_arm_eef_pos",
        "action.right_arm_eef_rot",
        "action.right_hand",
        "action.left_arm_eef_pos",
        "action.left_arm_eef_rot",
        "action.left_hand",
    ]
    language_keys = ["annotation.human.action.task_description"]
    observation_indices = [0]
    action_indices = list(range(16))

    # Used in StateActionTransform for normalization and target rotations
    state_normalization_modes = {
        "state.right_arm_eef_pos": "min_max",
        "state.right_hand": "min_max",
        "state.left_arm_eef_pos": "min_max",
        "state.left_hand": "min_max",
    }
    action_normalization_modes = {
        "action.right_hand": "min_max",
        "action.left_hand": "min_max",
    }
    state_target_rotations = {
        "state.right_arm_eef_quat": "rotation_6d",
        "state.left_arm_eef_quat": "rotation_6d",
    }


###########################################################################################


class SinglePandaGripperDataConfig(BimanualPandaGripperDataConfig):
    video_keys = [
        "video.left_view",
        "video.right_view",
        "video.wrist_view",
    ]
    state_keys = [
        "state.end_effector_position_relative",
        "state.end_effector_rotation_relative",
        "state.gripper_qpos",
        "state.base_position",
        "state.base_rotation",
    ]
    action_keys = [
        "action.end_effector_position",
        "action.end_effector_rotation",
        "action.gripper_close",
        "action.base_motion",
        "action.control_mode",
    ]

    language_keys = ["annotation.human.action.task_description"]
    observation_indices = [0]
    action_indices = list(range(16))

    # Used in StateActionTransform for normalization and target rotations
    state_normalization_modes = {
        "state.end_effector_position_relative": "min_max",
        "state.end_effector_rotation_relative": "min_max",
        "state.gripper_qpos": "min_max",
        "state.base_position": "min_max",
        "state.base_rotation": "min_max",
    }
    state_target_rotations = {
        "state.end_effector_rotation_relative": "rotation_6d",
        "state.base_rotation": "rotation_6d",
    }
    action_normalization_modes = {
        "action.end_effector_position": "min_max",
        "action.end_effector_rotation": "min_max",
        "action.gripper_close": "binary",
        "action.base_motion": "min_max",
        "action.control_mode": "binary",
    }


###########################################################################################


class FourierGr1ArmsWaistDataConfig(FourierGr1ArmsOnlyDataConfig):
    video_keys = ["video.ego_view"]
    state_keys = [
        "state.left_arm",
        "state.right_arm",
        "state.left_hand",
        "state.right_hand",
        "state.waist",
    ]
    action_keys = [
        "action.left_arm",
        "action.right_arm",
        "action.left_hand",
        "action.right_hand",
        "action.waist",
    ]
    language_keys = ["annotation.human.coarse_action"]
    observation_indices = [0]
    action_indices = list(range(16))

    def transform(self):
        return super().transform()


###########################################################################################


class OxeDroidDataConfig(BaseDataConfig):
    video_keys = [
        "video.exterior_image_1",
        "video.exterior_image_2",
        "video.wrist_image",
    ]
    state_keys = [
        "state.eef_position",
        "state.eef_rotation",
        "state.gripper_position",
    ]
    action_keys = [
        "action.eef_position_delta",
        "action.eef_rotation_delta",
        "action.gripper_position",
    ]
    language_keys = ["annotation.language.language_instruction"]
    observation_indices = [0]
    action_indices = list(range(16))

    def transform(self):
        transforms = [
            # video transforms
            VideoToTensor(apply_to=self.video_keys),
            VideoCrop(apply_to=self.video_keys, scale=0.95),
            VideoResize(apply_to=self.video_keys, height=224, width=224, interpolation="linear"),
            VideoColorJitter(
                apply_to=self.video_keys,
                brightness=0.3,
                contrast=0.4,
                saturation=0.5,
                hue=0.08,
            ),
            VideoToNumpy(apply_to=self.video_keys),
            # state transforms
            StateActionToTensor(apply_to=self.state_keys),
            StateActionTransform(
                apply_to=self.state_keys,
                normalization_modes={
                    "state.eef_position": "min_max",
                    "state.gripper_position": "min_max",
                },
                target_rotations={
                    "state.eef_rotation": "rotation_6d",
                },
            ),
            # action transforms
            StateActionToTensor(apply_to=self.action_keys),
            StateActionTransform(
                apply_to=self.action_keys,
                normalization_modes={
                    "action.gripper_position": "binary",
                },
                target_rotations={"action.eef_rotation_delta": "axis_angle"},
            ),
            # concat transforms
            ConcatTransform(
                video_concat_order=self.video_keys,
                state_concat_order=self.state_keys,
                action_concat_order=self.action_keys,
            ),
            GR00TTransform(
                state_horizon=len(self.observation_indices),
                action_horizon=len(self.action_indices),
                max_state_dim=64,
                max_action_dim=32,
            ),
        ]

        return ComposedModalityTransform(transforms=transforms)


class OxeDroidDataV2Config(OxeDroidDataConfig):
    def transform(self):
        transforms = [
            # video transforms
            VideoToTensor(apply_to=self.video_keys),
            VideoCrop(apply_to=self.video_keys, scale=0.95),
            VideoResize(apply_to=self.video_keys, height=224, width=224, interpolation="linear"),
            VideoColorJitter(
                apply_to=self.video_keys,
                brightness=0.3,
                contrast=0.4,
                saturation=0.5,
                hue=0.08,
            ),
            VideoToNumpy(apply_to=self.video_keys),
            # state transforms
            StateActionToTensor(apply_to=self.state_keys),
            StateActionTransform(
                apply_to=self.state_keys,
                normalization_modes={
                    "state.eef_position": "min_max",
                    "state.gripper_position": "min_max",
                },
                target_rotations={
                    "state.eef_rotation": "rotation_6d",
                },
            ),
            # action transforms
            StateActionToTensor(apply_to=self.action_keys),
            StateActionTransform(
                apply_to=self.action_keys,
                normalization_modes={
                    "action.gripper_position": "binary",
                    "action.eef_position_delta": "q99",
                    "action.eef_rotation_delta": "q99",
                },
                # target_rotations={"action.eef_rotation_delta": "axis_angle"},
            ),
            # concat transforms
            ConcatTransform(
                video_concat_order=self.video_keys,
                state_concat_order=self.state_keys,
                action_concat_order=self.action_keys,
            ),
            GR00TTransform(
                state_horizon=len(self.observation_indices),
                action_horizon=len(self.action_indices),
                max_state_dim=64,
                max_action_dim=32,
            ),
        ]

        return ComposedModalityTransform(transforms=transforms)


###########################################################################################


class AgibotGenie1DataConfig(BaseDataConfig):
    video_keys = [
        "video.top_head",
        "video.hand_left",
        "video.hand_right",
    ]
    state_keys = [
        "state.left_arm_joint_position",
        "state.right_arm_joint_position",
        "state.left_effector_position",
        "state.right_effector_position",
        "state.head_position",
        "state.waist_position",
    ]
    action_keys = [
        "action.left_arm_joint_position",
        "action.right_arm_joint_position",
        "action.left_effector_position",
        "action.right_effector_position",
        "action.head_position",
        "action.waist_position",
        "action.robot_velocity",
    ]
    language_keys = ["annotation.language.action_text"]
    observation_indices = [0]
    action_indices = list(range(16))

    def transform(self):
        transforms = [
            # video transforms
            VideoToTensor(apply_to=self.video_keys),
            VideoCrop(apply_to=self.video_keys, scale=0.95),
            VideoResize(apply_to=self.video_keys, height=224, width=224, interpolation="linear"),
            VideoColorJitter(
                apply_to=self.video_keys,
                brightness=0.3,
                contrast=0.4,
                saturation=0.5,
                hue=0.08,
            ),
            VideoToNumpy(apply_to=self.video_keys),
            # state transforms
            StateActionToTensor(apply_to=self.state_keys),
            StateActionTransform(
                apply_to=self.state_keys,
                normalization_modes={key: "min_max" for key in self.state_keys},
            ),
            # action transforms
            StateActionToTensor(apply_to=self.action_keys),
            StateActionTransform(
                apply_to=self.action_keys,
                normalization_modes={key: "min_max" for key in self.action_keys},
            ),
            # concat transforms
            ConcatTransform(
                video_concat_order=self.video_keys,
                state_concat_order=self.state_keys,
                action_concat_order=self.action_keys,
            ),
            GR00TTransform(
                state_horizon=len(self.observation_indices),
                action_horizon=len(self.action_indices),
                max_state_dim=64,
                max_action_dim=32,
            ),
        ]

        return ComposedModalityTransform(transforms=transforms)

###########################################################################################

class Gr1DataConfig(BaseDataConfig):
    video_keys = ["video.camera_ego", "video.camera_ext"]
    state_keys = [
        "state.torso_joints",
        "state.head_joints",
        "state.right_arm_joints",
        "state.left_arm_joints",
        "state.right_hand_joints",
        "state.left_hand_joints",
    ]
    action_keys = [
        "action.right_arm_eef_pos",
        "action.left_arm_eef_pos",
        "action.right_finger_joints",
        "action.left_finger_joints",
    ]
    language_keys = ["annotation.human.task_description"]
    observation_indices = [0]
    action_indices = list(range(16))

    def modality_config(self) -> dict[str, ModalityConfig]:
        video_modality = ModalityConfig(
            delta_indices=self.observation_indices,
            modality_keys=self.video_keys,
        )

        state_modality = ModalityConfig(
            delta_indices=self.observation_indices,
            modality_keys=self.state_keys,
        )

        action_modality = ModalityConfig(
            delta_indices=self.action_indices,
            modality_keys=self.action_keys,
        )

        language_modality = ModalityConfig(
            delta_indices=self.observation_indices,
            modality_keys=self.language_keys,
        )

        modality_configs = {
            "video": video_modality,
            "state": state_modality,
            "action": action_modality,
            "language": language_modality,
        }

        return modality_configs

    def transform(self) -> ModalityTransform:
        transforms = [
            # video transforms
            VideoToTensor(apply_to=self.video_keys),
            VideoCrop(apply_to=self.video_keys, scale=0.95),
            VideoResize(apply_to=self.video_keys, height=224, width=224, interpolation="linear"),
            VideoColorJitter(
                apply_to=self.video_keys,
                brightness=0.3,
                contrast=0.4,
                saturation=0.5,
                hue=0.08,
            ),
            VideoToNumpy(apply_to=self.video_keys),
            # state transforms
            StateActionToTensor(apply_to=self.state_keys),
            StateActionTransform(
                apply_to=self.state_keys,
                normalization_modes={key: "min_max" for key in self.state_keys},
            ),
            # action transforms
            StateActionToTensor(apply_to=self.action_keys),
            StateActionTransform(
                apply_to=self.action_keys,
                normalization_modes={key: "min_max" for key in self.action_keys},
            ),
            # concat transforms
            ConcatTransform(
                video_concat_order=self.video_keys,
                state_concat_order=self.state_keys,
                action_concat_order=self.action_keys,
            ),
            # model-specific transform
            GR00TTransform(
                state_horizon=len(self.observation_indices),
                action_horizon=len(self.action_indices),
                max_state_dim=64,
                max_action_dim=32,
            ),
        ]
        return ComposedModalityTransform(transforms=transforms)

###########################################################################################

class Gr1NoImageDataConfig(BaseDataConfig):
    video_keys = []
    state_keys = [
        "state.torso_joints",
        "state.head_joints",
        "state.right_arm_joints",
        "state.left_arm_joints",
        "state.right_hand_joints",
        "state.left_hand_joints",
    ]
    action_keys = [
        "action.right_arm_eef_pos",
        "action.left_arm_eef_pos",
        "action.right_finger_joints",
        "action.left_finger_joints",
    ]
    language_keys = ["annotation.human.task_description"]
    observation_indices = [0]
    action_indices = list(range(16))

    def modality_config(self) -> dict[str, ModalityConfig]:
        video_modality = ModalityConfig(
            delta_indices=self.observation_indices,
            modality_keys=self.video_keys,
        )

        state_modality = ModalityConfig(
            delta_indices=self.observation_indices,
            modality_keys=self.state_keys,
        )

        action_modality = ModalityConfig(
            delta_indices=self.action_indices,
            modality_keys=self.action_keys,
        )

        language_modality = ModalityConfig(
            delta_indices=self.observation_indices,
            modality_keys=self.language_keys,
        )

        modality_configs = {
            "video": video_modality,
            "state": state_modality,
            "action": action_modality,
            "language": language_modality,
        }

        return modality_configs

    def transform(self) -> ModalityTransform:
        transforms = []

        # video transforms - only add if video_keys is not empty
        if self.video_keys:
            transforms.extend([
                VideoToTensor(apply_to=self.video_keys),
                VideoCrop(apply_to=self.video_keys, scale=0.95),
                VideoResize(apply_to=self.video_keys, height=224, width=224, interpolation="linear"),
                VideoColorJitter(
                    apply_to=self.video_keys,
                    brightness=0.3,
                    contrast=0.4,
                    saturation=0.5,
                    hue=0.08,
                ),
                VideoToNumpy(apply_to=self.video_keys),
            ])

        # state transforms
        transforms.extend([
            StateActionToTensor(apply_to=self.state_keys),
            StateActionTransform(
                apply_to=self.state_keys,
                normalization_modes={key: "min_max" for key in self.state_keys},
            ),
        ])

        # action transforms
        transforms.extend([
            StateActionToTensor(apply_to=self.action_keys),
            StateActionTransform(
                apply_to=self.action_keys,
                normalization_modes={key: "min_max" for key in self.action_keys},
            ),
        ])

        # concat transforms
        transforms.append(
            ConcatTransform(
                video_concat_order=self.video_keys,
                state_concat_order=self.state_keys,
                action_concat_order=self.action_keys,
            )
        )

        # model-specific transform
        transforms.append(
            GR00TTransform(
                state_horizon=len(self.observation_indices),
                action_horizon=len(self.action_indices),
                max_state_dim=64,
                max_action_dim=32,
            )
        )

        return ComposedModalityTransform(transforms=transforms)

###########################################################################################

class AllexDataConfig(BaseDataConfig):
    video_keys = ["video.camera_ego", "video.camera_ext"]
    state_keys = [
        "state.torso_joints",
        "state.head_joints",
        "state.right_arm_joints",
        "state.left_arm_joints",
        "state.right_hand_joints",
        "state.left_hand_joints",
    ]
    action_keys = [
        "action.right_arm_eef_pos",
        "action.right_finger_joints",
    ]
    language_keys = ["annotation.human.task_description"]
    observation_indices = [0]
    action_indices = list(range(16))

    def modality_config(self) -> dict[str, ModalityConfig]:
        video_modality = ModalityConfig(
            delta_indices=self.observation_indices,
            modality_keys=self.video_keys,
        )

        state_modality = ModalityConfig(
            delta_indices=self.observation_indices,
            modality_keys=self.state_keys,
        )

        action_modality = ModalityConfig(
            delta_indices=self.action_indices,
            modality_keys=self.action_keys,
        )

        language_modality = ModalityConfig(
            delta_indices=self.observation_indices,
            modality_keys=self.language_keys,
        )

        modality_configs = {
            "video": video_modality,
            "state": state_modality,
            "action": action_modality,
            "language": language_modality,
        }

        return modality_configs

    def transform(self) -> ModalityTransform:
        transforms = [
            # video transforms
            VideoToTensor(apply_to=self.video_keys),
            VideoCrop(apply_to=self.video_keys, scale=0.95),
            VideoResize(apply_to=self.video_keys, height=224, width=224, interpolation="linear"),
            VideoColorJitter(
                apply_to=self.video_keys,
                brightness=0.3,
                contrast=0.4,
                saturation=0.5,
                hue=0.08,
            ),
            VideoToNumpy(apply_to=self.video_keys),
            # state transforms
            StateActionToTensor(apply_to=self.state_keys),
            StateActionTransform(
                apply_to=self.state_keys,
                normalization_modes={key: "min_max" for key in self.state_keys},
            ),
            # action transforms
            StateActionToTensor(apply_to=self.action_keys),
            StateActionTransform(
                apply_to=self.action_keys,
                normalization_modes={key: "min_max" for key in self.action_keys},
            ),
            # concat transforms
            ConcatTransform(
                video_concat_order=self.video_keys,
                state_concat_order=self.state_keys,
                action_concat_order=self.action_keys,
            ),
            # model-specific transform
            GR00TTransform(
                state_horizon=len(self.observation_indices),
                action_horizon=len(self.action_indices),
                max_state_dim=64,
                max_action_dim=32,
            ),
        ]
        return ComposedModalityTransform(transforms=transforms)

###########################################################################################

class AllexNoImageDataConfig(BaseDataConfig):
    video_keys = []
    state_keys = [
        "state.torso_joints",
        "state.head_joints",
        "state.right_arm_joints",
        "state.left_arm_joints",
        "state.right_hand_joints",
        "state.left_hand_joints",
    ]
    action_keys = [
        "action.right_arm_eef_pos",
        "action.right_finger_joints",
    ]
    language_keys = ["annotation.human.task_description"]
    observation_indices = [0]
    action_indices = list(range(16))

    def modality_config(self) -> dict[str, ModalityConfig]:
        video_modality = ModalityConfig(
            delta_indices=self.observation_indices,
            modality_keys=self.video_keys,
        )

        state_modality = ModalityConfig(
            delta_indices=self.observation_indices,
            modality_keys=self.state_keys,
        )

        action_modality = ModalityConfig(
            delta_indices=self.action_indices,
            modality_keys=self.action_keys,
        )

        language_modality = ModalityConfig(
            delta_indices=self.observation_indices,
            modality_keys=self.language_keys,
        )

        modality_configs = {
            "video": video_modality,
            "state": state_modality,
            "action": action_modality,
            "language": language_modality,
        }

        return modality_configs

    def transform(self) -> ModalityTransform:
        transforms = []

        # video transforms - only add if video_keys is not empty
        if self.video_keys:
            transforms.extend([
                VideoToTensor(apply_to=self.video_keys),
                VideoCrop(apply_to=self.video_keys, scale=0.95),
                VideoResize(apply_to=self.video_keys, height=224, width=224, interpolation="linear"),
            ])

        # state transforms
        transforms.extend([
            StateActionToTensor(apply_to=self.state_keys),
            StateActionTransform(
                apply_to=self.state_keys,
                normalization_modes={key: "min_max" for key in self.state_keys},
            ),
        ])

        # action transforms
        transforms.extend([
            StateActionToTensor(apply_to=self.action_keys),
            StateActionTransform(
                apply_to=self.action_keys,
                normalization_modes={key: "min_max" for key in self.action_keys},
            ),
        ])

        # concat transforms
        transforms.append(
            ConcatTransform(
                video_concat_order=self.video_keys,
                state_concat_order=self.state_keys,
                action_concat_order=self.action_keys,
            )
        )

        # model-specific transform
        transforms.append(
            GR00TTransform(
                state_horizon=len(self.observation_indices),
                action_horizon=len(self.action_indices),
                max_state_dim=64,
                max_action_dim=32,
            )
        )

        return ComposedModalityTransform(transforms=transforms)
###########################################################################################

class AllexBimanualDataConfig(BaseDataConfig):
    video_keys = ["video.camera_ego", "video.camera_ext"]
    state_keys = [
        "state.torso_joints",
        "state.head_joints",
        "state.right_arm_joints",
        "state.left_arm_joints",
        "state.right_hand_joints",
        "state.left_hand_joints",
    ]
    action_keys = [
        "action.right_arm_eef_pos",
        "action.left_arm_eef_pos",
        "action.right_finger_joints",
        "action.left_finger_joints",
    ]
    language_keys = ["annotation.human.task_description"]
    observation_indices = [0]
    action_indices = list(range(16))

    def modality_config(self) -> dict[str, ModalityConfig]:
        video_modality = ModalityConfig(
            delta_indices=self.observation_indices,
            modality_keys=self.video_keys,
        )

        state_modality = ModalityConfig(
            delta_indices=self.observation_indices,
            modality_keys=self.state_keys,
        )

        action_modality = ModalityConfig(
            delta_indices=self.action_indices,
            modality_keys=self.action_keys,
        )

        language_modality = ModalityConfig(
            delta_indices=self.observation_indices,
            modality_keys=self.language_keys,
        )

        modality_configs = {
            "video": video_modality,
            "state": state_modality,
            "action": action_modality,
            "language": language_modality,
        }

        return modality_configs

    def transform(self) -> ModalityTransform:
        transforms = [
            # video transforms
            VideoToTensor(apply_to=self.video_keys),
            VideoCrop(apply_to=self.video_keys, scale=0.95),
            VideoResize(apply_to=self.video_keys, height=224, width=224, interpolation="linear"),
            VideoColorJitter(
                apply_to=self.video_keys,
                brightness=0.3,
                contrast=0.4,
                saturation=0.5,
                hue=0.08,
            ),
            VideoToNumpy(apply_to=self.video_keys),
            # state transforms
            StateActionToTensor(apply_to=self.state_keys),
            StateActionTransform(
                apply_to=self.state_keys,
                normalization_modes={key: "min_max" for key in self.state_keys},
            ),
            # action transforms
            StateActionToTensor(apply_to=self.action_keys),
            StateActionTransform(
                apply_to=self.action_keys,
                normalization_modes={key: "min_max" for key in self.action_keys},
            ),
            # concat transforms
            ConcatTransform(
                video_concat_order=self.video_keys,
                state_concat_order=self.state_keys,
                action_concat_order=self.action_keys,
            ),
            # model-specific transform
            GR00TTransform(
                state_horizon=len(self.observation_indices),
                action_horizon=len(self.action_indices),
                max_state_dim=64,
                max_action_dim=42,
            ),
        ]
        return ComposedModalityTransform(transforms=transforms)

class AgibotGenie1V2DataConfig(AgibotGenie1DataConfig):
    video_keys = [
        "video.top_head",
        "video.hand_left",
        "video.hand_right",
    ]
    state_keys = [
        "state.left_arm_joint_position",
        "state.right_arm_joint_position",
        "state.left_effector_position",
        "state.right_effector_position",
        "state.head_position",
        "state.waist_position",
    ]
    action_keys = [
        "action.left_arm_joint_position",
        "action.right_arm_joint_position",
        "action.left_effector_position",
        "action.right_effector_position",
        "action.head_position",
        "action.waist_position",
        "action.robot_velocity",
    ]
    language_keys = ["annotation.language.action_text"]
    observation_indices = [0]
    action_indices = list(range(50))


###########################################################################################

DATA_CONFIG_MAP = {
    "fourier_gr1_arms_waist": FourierGr1ArmsWaistDataConfig(),
    "fourier_gr1_arms_only": FourierGr1ArmsOnlyDataConfig(),
    "fourier_gr1_full_upper_body": FourierGr1FullUpperBodyDataConfig(),
    "bimanual_panda_gripper": BimanualPandaGripperDataConfig(),
    "bimanual_panda_hand": BimanualPandaHandDataConfig(),
    "single_panda_gripper": SinglePandaGripperDataConfig(),
    "so100": So100DataConfig(),
    "so100_dualcam": So100DualCamDataConfig(),
    "unitree_g1": UnitreeG1DataConfig(),
    "unitree_g1_full_body": UnitreeG1FullBodyDataConfig(),
    "oxe_droid": OxeDroidDataConfig(),
    "oxe_droid_v2": OxeDroidDataV2Config(),
    "agibot_genie1": AgibotGenie1DataConfig(),
<<<<<<< HEAD
    "gr1": Gr1DataConfig(),
    "gr1_no_image": Gr1NoImageDataConfig(),
    "allex": AllexDataConfig(),
    "allex_bimanual": AllexBimanualDataConfig(),
    "allex_no_image": AllexNoImageDataConfig(),
=======
    "agibot_genie1_v2": AgibotGenie1V2DataConfig(),
>>>>>>> 7cf0fb6a
}<|MERGE_RESOLUTION|>--- conflicted
+++ resolved
@@ -1364,13 +1364,10 @@
     "oxe_droid": OxeDroidDataConfig(),
     "oxe_droid_v2": OxeDroidDataV2Config(),
     "agibot_genie1": AgibotGenie1DataConfig(),
-<<<<<<< HEAD
     "gr1": Gr1DataConfig(),
     "gr1_no_image": Gr1NoImageDataConfig(),
     "allex": AllexDataConfig(),
     "allex_bimanual": AllexBimanualDataConfig(),
     "allex_no_image": AllexNoImageDataConfig(),
-=======
     "agibot_genie1_v2": AgibotGenie1V2DataConfig(),
->>>>>>> 7cf0fb6a
 }