--- conflicted
+++ resolved
@@ -14,12 +14,8 @@
 # limitations under the License.
 
 from abc import ABC, abstractmethod
-<<<<<<< HEAD
 from dataclasses import dataclass, field
-=======
-from dataclasses import dataclass
 from typing import Optional
->>>>>>> a86e9159
 
 from gr00t.data.dataset import ModalityConfig
 from gr00t.data.transform.base import ComposedModalityTransform, ModalityTransform
@@ -788,7 +784,6 @@
         return ComposedModalityTransform(transforms=transforms)
 
 
-<<<<<<< HEAD
 class OxeDroidDataV2Config(OxeDroidDataConfig):
     def transform(self):
         transforms = [
@@ -844,8 +839,6 @@
         return ComposedModalityTransform(transforms=transforms)
 
 
-=======
->>>>>>> a86e9159
 ###########################################################################################
 
 
@@ -4023,7 +4016,6 @@
     observation_indices = [0]
     action_indices = list(range(16))
 
-<<<<<<< HEAD
     def modality_config(self) -> dict[str, ModalityConfig]:
         video_modality = ModalityConfig(
             delta_indices=self.observation_indices,
@@ -4055,9 +4047,6 @@
         return modality_configs
 
     def transform(self) -> ModalityTransform:
-=======
-    def transform(self):
->>>>>>> a86e9159
         transforms = [
             # video transforms
             VideoToTensor(apply_to=self.video_keys),
