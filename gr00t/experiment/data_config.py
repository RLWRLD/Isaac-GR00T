# SPDX-FileCopyrightText: Copyright (c) 2025 NVIDIA CORPORATION & AFFILIATES. All rights reserved.
# SPDX-License-Identifier: Apache-2.0
#
# Licensed under the Apache License, Version 2.0 (the "License");
# you may not use this file except in compliance with the License.
# You may obtain a copy of the License at
#
# http://www.apache.org/licenses/LICENSE-2.0
#
# Unless required by applicable law or agreed to in writing, software
# distributed under the License is distributed on an "AS IS" BASIS,
# WITHOUT WARRANTIES OR CONDITIONS OF ANY KIND, either express or implied.
# See the License for the specific language governing permissions and
# limitations under the License.

from abc import ABC, abstractmethod
from dataclasses import dataclass
from typing import Optional

import torch

from gr00t.data.dataset import ModalityConfig
from gr00t.data.transform.base import ComposedModalityTransform, ModalityTransform
from gr00t.data.transform.concat import ConcatTransform
from gr00t.data.transform.state_action import (
    StateActionSinCosTransform,
    StateActionToTensor,
    StateActionTransform,
)
from gr00t.data.transform.video import (
    VideoColorJitter,
    VideoCrop,
    VideoResize,
    VideoToNumpy,
    VideoToTensor,
    VideoPerspective,
)
from gr00t.model.transforms import GR00TTransform


@dataclass
class BaseDataConfig(ABC):
    def modality_config(self) -> dict[str, ModalityConfig]:
        video_modality = ModalityConfig(
            delta_indices=self.observation_indices,
            modality_keys=self.video_keys,
        )
        state_modality = ModalityConfig(
            delta_indices=self.observation_indices,
            modality_keys=self.state_keys,
        )
        action_modality = ModalityConfig(
            delta_indices=self.action_indices,
            modality_keys=self.action_keys,
        )
        language_modality = ModalityConfig(
            delta_indices=self.observation_indices,
            modality_keys=self.language_keys,
        )
        return {
            "video": video_modality,
            "state": state_modality,
            "action": action_modality,
            "language": language_modality,
        }

    @abstractmethod
    def transform(self) -> ModalityTransform:
        pass


#####################################################################################
# helper functions
#####################################################################################


def import_external_data_config(data_config_str: str) -> Optional[BaseDataConfig]:
    """
    Import and instantiate an external data configuration class.

    Format: "module_path:ClassName" (e.g., "my_configs:RobotConfig")
    Supports nested modules like "package.submodule:ClassName"
    """
    if ":" not in data_config_str:
        return None

    import importlib
    import os
    import sys
    from pathlib import Path

    # Add current working directory to Python path
    current_dir = str(Path(os.getcwd()).absolute())
    if current_dir not in sys.path:
        sys.path.insert(0, current_dir)

    try:
        module_path, class_name = data_config_str.split(":", 1)
        if not module_path or not class_name:
            raise ValueError(f"Invalid format: '{data_config_str}'. Use 'module:ClassName'")

        print(f"Loading external config: {module_path}.{class_name}")

        module = importlib.import_module(module_path)
        if not hasattr(module, class_name):
            available = [
                n
                for n in dir(module)
                if not n.startswith("_") and isinstance(getattr(module, n), type)
            ]
            raise AttributeError(
                f"Class '{class_name}' not found in '{module_path}'. Available: {available}"
            )

        # assert if the class has 'transform' and 'modality_config' methods
        if not hasattr(getattr(module, class_name), "transform"):
            raise AttributeError(f"Class '{class_name}' does not have a 'transform' method")
        if not hasattr(getattr(module, class_name), "modality_config"):
            raise AttributeError(f"Class '{class_name}' does not have a 'modality_config' method")

        return getattr(module, class_name)()

    except (ModuleNotFoundError, AttributeError, ValueError) as e:
        print(f"Config loading failed: {e}")
        print("Example: my_configs:MyConfig, package.submodule:ClassName")
        raise


def load_data_config(data_config_str: str) -> BaseDataConfig:
    """
    Get a data config class from a string.
    >>> load_data_config("so100")
    >>> get_data_config("dir.subdir.my_configs:RobotConfig")
    """
    if data_config_str in DATA_CONFIG_MAP:
        return DATA_CONFIG_MAP[data_config_str]
    data_config_cls = import_external_data_config(data_config_str)
    if data_config_cls is not None:
        return data_config_cls
    # Yellow warning color
    yellow = "\033[93m"
    reset = "\033[0m"
    raise ValueError(
        f"{yellow}Invalid data_config '{data_config_str}'. "
        f"Available options: {list(DATA_CONFIG_MAP.keys())}, "
        f"or use 'module:ClassName' for external configs{reset}"
    )


###########################################################################################


class FourierGr1ArmsOnlyDataConfig(BaseDataConfig):
    video_keys = ["video.ego_view"]
    state_keys = [
        "state.left_arm",
        "state.right_arm",
        "state.left_hand",
        "state.right_hand",
    ]
    action_keys = [
        "action.left_arm",
        "action.right_arm",
        "action.left_hand",
        "action.right_hand",
    ]
    language_keys = ["annotation.human.action.task_description"]
    observation_indices = [0]
    action_indices = list(range(16))

    def transform(self) -> ModalityTransform:
        transforms = [
            # video transforms
            VideoToTensor(apply_to=self.video_keys),
            VideoCrop(apply_to=self.video_keys, scale=0.95),
            VideoResize(apply_to=self.video_keys, height=224, width=224, interpolation="linear"),
            VideoColorJitter(
                apply_to=self.video_keys,
                brightness=0.3,
                contrast=0.4,
                saturation=0.5,
                hue=0.08,
            ),
            VideoToNumpy(apply_to=self.video_keys),
            # state transforms
            StateActionToTensor(apply_to=self.state_keys),
            StateActionSinCosTransform(apply_to=self.state_keys),
            # action transforms
            StateActionToTensor(apply_to=self.action_keys),
            StateActionTransform(
                apply_to=self.action_keys,
                normalization_modes={key: "min_max" for key in self.action_keys},
            ),
            # concat transforms
            ConcatTransform(
                video_concat_order=self.video_keys,
                state_concat_order=self.state_keys,
                action_concat_order=self.action_keys,
            ),
            # model-specific transform
            GR00TTransform(
                state_horizon=len(self.observation_indices),
                action_horizon=len(self.action_indices),
                max_state_dim=64,
                max_action_dim=32,
            ),
        ]
        return ComposedModalityTransform(transforms=transforms)


###########################################################################################


class So100DataConfig(BaseDataConfig):
    video_keys = ["video.webcam"]
    state_keys = ["state.single_arm", "state.gripper"]
    action_keys = ["action.single_arm", "action.gripper"]
    language_keys = ["annotation.human.task_description"]
    observation_indices = [0]
    action_indices = list(range(16))

    def transform(self) -> ModalityTransform:
        transforms = [
            # video transforms
            VideoToTensor(apply_to=self.video_keys),
            VideoCrop(apply_to=self.video_keys, scale=0.95),
            VideoResize(apply_to=self.video_keys, height=224, width=224, interpolation="linear"),
            VideoColorJitter(
                apply_to=self.video_keys,
                brightness=0.3,
                contrast=0.4,
                saturation=0.5,
                hue=0.08,
            ),
            VideoToNumpy(apply_to=self.video_keys),
            # state transforms
            StateActionToTensor(apply_to=self.state_keys),
            StateActionTransform(
                apply_to=self.state_keys,
                normalization_modes={key: "min_max" for key in self.state_keys},
            ),
            # action transforms
            StateActionToTensor(apply_to=self.action_keys),
            StateActionTransform(
                apply_to=self.action_keys,
                normalization_modes={key: "min_max" for key in self.action_keys},
            ),
            # concat transforms
            ConcatTransform(
                video_concat_order=self.video_keys,
                state_concat_order=self.state_keys,
                action_concat_order=self.action_keys,
            ),
            # model-specific transform
            GR00TTransform(
                state_horizon=len(self.observation_indices),
                action_horizon=len(self.action_indices),
                max_state_dim=64,
                max_action_dim=32,
            ),
        ]
        return ComposedModalityTransform(transforms=transforms)


###########################################################################################


class So100DualCamDataConfig(So100DataConfig):
    video_keys = ["video.front", "video.wrist"]
    state_keys = ["state.single_arm", "state.gripper"]
    action_keys = ["action.single_arm", "action.gripper"]
    language_keys = ["annotation.human.task_description"]
    observation_indices = [0]
    action_indices = list(range(16))


###########################################################################################


class UnitreeG1DataConfig(BaseDataConfig):
    video_keys = ["video.rs_view"]
    state_keys = ["state.left_arm", "state.right_arm", "state.left_hand", "state.right_hand"]
    action_keys = ["action.left_arm", "action.right_arm", "action.left_hand", "action.right_hand"]
    language_keys = ["annotation.human.task_description"]
    observation_indices = [0]
    action_indices = list(range(16))

    def transform(self) -> ModalityTransform:
        transforms = [
            # video transforms
            VideoToTensor(apply_to=self.video_keys),
            VideoCrop(apply_to=self.video_keys, scale=0.95),
            VideoResize(apply_to=self.video_keys, height=224, width=224, interpolation="linear"),
            VideoColorJitter(
                apply_to=self.video_keys,
                brightness=0.3,
                contrast=0.4,
                saturation=0.5,
                hue=0.08,
            ),
            VideoToNumpy(apply_to=self.video_keys),
            # state transforms
            StateActionToTensor(apply_to=self.state_keys),
            StateActionTransform(
                apply_to=self.state_keys,
                normalization_modes={key: "min_max" for key in self.state_keys},
            ),
            # action transforms
            StateActionToTensor(apply_to=self.action_keys),
            StateActionTransform(
                apply_to=self.action_keys,
                normalization_modes={key: "min_max" for key in self.action_keys},
            ),
            # concat transforms
            ConcatTransform(
                video_concat_order=self.video_keys,
                state_concat_order=self.state_keys,
                action_concat_order=self.action_keys,
            ),
            # model-specific transform
            GR00TTransform(
                state_horizon=len(self.observation_indices),
                action_horizon=len(self.action_indices),
                max_state_dim=64,
                max_action_dim=32,
            ),
        ]
        return ComposedModalityTransform(transforms=transforms)


class UnitreeG1FullBodyDataConfig(UnitreeG1DataConfig):
    video_keys = ["video.rs_view"]
    state_keys = [
        "state.left_leg",
        "state.right_leg",
        "state.waist",
        "state.left_arm",
        "state.right_arm",
        "state.left_hand",
        "state.right_hand",
    ]
    action_keys = ["action.left_arm", "action.right_arm", "action.left_hand", "action.right_hand"]
    language_keys = ["annotation.human.task_description"]
    observation_indices = [0]
    action_indices = list(range(16))


###########################################################################################


class FourierGr1FullUpperBodyDataConfig(BaseDataConfig):
    video_keys = ["video.front_view"]
    state_keys = [
        "state.left_arm",
        "state.right_arm",
        "state.left_hand",
        "state.right_hand",
        "state.waist",
        "state.neck",
    ]
    action_keys = [
        "action.left_arm",
        "action.right_arm",
        "action.left_hand",
        "action.right_hand",
        "action.waist",
        "action.neck",
    ]
    language_keys = ["annotation.human.action.task_description"]
    observation_indices = [0]
    action_indices = list(range(16))

    def transform(self):
        transforms = [
            # video transforms
            VideoToTensor(apply_to=self.video_keys),
            VideoCrop(apply_to=self.video_keys, scale=0.95),
            VideoResize(apply_to=self.video_keys, height=224, width=224, interpolation="linear"),
            VideoColorJitter(
                apply_to=self.video_keys,
                brightness=0.3,
                contrast=0.4,
                saturation=0.5,
                hue=0.08,
            ),
            VideoToNumpy(apply_to=self.video_keys),
            # state transforms
            StateActionToTensor(apply_to=self.state_keys),
            StateActionTransform(
                apply_to=self.state_keys,
                normalization_modes={key: "min_max" for key in self.state_keys},
            ),
            # action transforms
            StateActionToTensor(apply_to=self.action_keys),
            StateActionTransform(
                apply_to=self.action_keys,
                normalization_modes={key: "min_max" for key in self.action_keys},
            ),
            # concat transforms
            ConcatTransform(
                video_concat_order=self.video_keys,
                state_concat_order=self.state_keys,
                action_concat_order=self.action_keys,
            ),
            GR00TTransform(
                state_horizon=len(self.observation_indices),
                action_horizon=len(self.action_indices),
                max_state_dim=64,
                max_action_dim=32,
            ),
        ]

        return ComposedModalityTransform(transforms=transforms)


###########################################################################################


class BimanualPandaGripperDataConfig(BaseDataConfig):
    video_keys = [
        "video.right_wrist_view",
        "video.left_wrist_view",
        "video.front_view",
    ]
    state_keys = [
        "state.right_arm_eef_pos",
        "state.right_arm_eef_quat",
        "state.right_gripper_qpos",
        "state.left_arm_eef_pos",
        "state.left_arm_eef_quat",
        "state.left_gripper_qpos",
    ]
    action_keys = [
        "action.right_arm_eef_pos",
        "action.right_arm_eef_rot",
        "action.right_gripper_close",
        "action.left_arm_eef_pos",
        "action.left_arm_eef_rot",
        "action.left_gripper_close",
    ]

    language_keys = ["annotation.human.action.task_description"]
    observation_indices = [0]
    action_indices = list(range(16))

    # Used in StateActionTransform for normalization and target rotations
    state_normalization_modes = {
        "state.right_arm_eef_pos": "min_max",
        "state.right_gripper_qpos": "min_max",
        "state.left_arm_eef_pos": "min_max",
        "state.left_gripper_qpos": "min_max",
    }
    state_target_rotations = {
        "state.right_arm_eef_quat": "rotation_6d",
        "state.left_arm_eef_quat": "rotation_6d",
    }
    action_normalization_modes = {
        "action.right_gripper_close": "binary",
        "action.left_gripper_close": "binary",
    }

    def transform(self):
        transforms = [
            # video transforms
            VideoToTensor(apply_to=self.video_keys),
            VideoCrop(apply_to=self.video_keys, scale=0.95),
            VideoResize(apply_to=self.video_keys, height=224, width=224, interpolation="linear"),
            VideoColorJitter(
                apply_to=self.video_keys,
                brightness=0.3,
                contrast=0.4,
                saturation=0.5,
                hue=0.08,
            ),
            VideoToNumpy(apply_to=self.video_keys),
            # state transforms
            StateActionToTensor(apply_to=self.state_keys),
            StateActionTransform(
                apply_to=self.state_keys,
                normalization_modes=self.state_normalization_modes,
                target_rotations=self.state_target_rotations,
            ),
            # action transforms
            StateActionToTensor(apply_to=self.action_keys),
            StateActionTransform(
                apply_to=self.action_keys,
                normalization_modes=self.action_normalization_modes,
            ),
            # concat transforms
            ConcatTransform(
                video_concat_order=self.video_keys,
                state_concat_order=self.state_keys,
                action_concat_order=self.action_keys,
            ),
            GR00TTransform(
                state_horizon=len(self.observation_indices),
                action_horizon=len(self.action_indices),
                max_state_dim=64,
                max_action_dim=32,
            ),
        ]

        return ComposedModalityTransform(transforms=transforms)


###########################################################################################


class BimanualPandaHandDataConfig(BimanualPandaGripperDataConfig):
    video_keys = [
        "video.right_wrist_view",
        "video.left_wrist_view",
        "video.ego_view",
    ]
    state_keys = [
        "state.right_arm_eef_pos",
        "state.right_arm_eef_quat",
        "state.right_hand",
        "state.left_arm_eef_pos",
        "state.left_arm_eef_quat",
        "state.left_hand",
    ]
    action_keys = [
        "action.right_arm_eef_pos",
        "action.right_arm_eef_rot",
        "action.right_hand",
        "action.left_arm_eef_pos",
        "action.left_arm_eef_rot",
        "action.left_hand",
    ]
    language_keys = ["annotation.human.action.task_description"]
    observation_indices = [0]
    action_indices = list(range(16))

    # Used in StateActionTransform for normalization and target rotations
    state_normalization_modes = {
        "state.right_arm_eef_pos": "min_max",
        "state.right_hand": "min_max",
        "state.left_arm_eef_pos": "min_max",
        "state.left_hand": "min_max",
    }
    action_normalization_modes = {
        "action.right_hand": "min_max",
        "action.left_hand": "min_max",
    }
    state_target_rotations = {
        "state.right_arm_eef_quat": "rotation_6d",
        "state.left_arm_eef_quat": "rotation_6d",
    }


###########################################################################################


class SinglePandaGripperDataConfig(BimanualPandaGripperDataConfig):
    video_keys = [
        "video.left_view",
        "video.right_view",
        "video.wrist_view",
    ]
    state_keys = [
        "state.end_effector_position_relative",
        "state.end_effector_rotation_relative",
        "state.gripper_qpos",
        "state.base_position",
        "state.base_rotation",
    ]
    action_keys = [
        "action.end_effector_position",
        "action.end_effector_rotation",
        "action.gripper_close",
        "action.base_motion",
        "action.control_mode",
    ]

    language_keys = ["annotation.human.action.task_description"]
    observation_indices = [0]
    action_indices = list(range(16))

    # Used in StateActionTransform for normalization and target rotations
    state_normalization_modes = {
        "state.end_effector_position_relative": "min_max",
        "state.end_effector_rotation_relative": "min_max",
        "state.gripper_qpos": "min_max",
        "state.base_position": "min_max",
        "state.base_rotation": "min_max",
    }
    state_target_rotations = {
        "state.end_effector_rotation_relative": "rotation_6d",
        "state.base_rotation": "rotation_6d",
    }
    action_normalization_modes = {
        "action.end_effector_position": "min_max",
        "action.end_effector_rotation": "min_max",
        "action.gripper_close": "binary",
        "action.base_motion": "min_max",
        "action.control_mode": "binary",
    }


###########################################################################################


class FourierGr1ArmsWaistDataConfig(FourierGr1ArmsOnlyDataConfig):
    video_keys = ["video.ego_view"]
    state_keys = [
        "state.left_arm",
        "state.right_arm",
        "state.left_hand",
        "state.right_hand",
        "state.waist",
    ]
    action_keys = [
        "action.left_arm",
        "action.right_arm",
        "action.left_hand",
        "action.right_hand",
        "action.waist",
    ]
    language_keys = ["annotation.human.coarse_action"]
    observation_indices = [0]
    action_indices = list(range(16))

    def transform(self):
        return super().transform()

class FourierGr1ArmsWaistWithMANODataConfig(FourierGr1ArmsOnlyDataConfig):
    video_keys = ["video.ego_view"]
    state_keys = [
        "state.left_arm",
        "state.right_arm",
        "state.left_hand",
        "state.right_hand",
        "state.waist",
    ]
    action_keys = [
        "action.left_arm",
        "action.right_arm",
        "action.left_hand",
        "action.right_hand",
        "action.waist",
    ]
    language_keys = ["annotation.human.coarse_action"]
    observation_indices = [0]
    action_indices = list(range(16))
    action_dim = 144

    def transform(self):
        # Get parent transform
        parent_transform = super().transform()
        
        # Extract the transforms list
        transforms = parent_transform.transforms
        
        # Find ConcatTransform index and insert tensor-to-numpy conversion after it
        concat_idx = None
        for i, t in enumerate(transforms):
            if isinstance(t, ConcatTransform):
                concat_idx = i
                break
        
        if concat_idx is not None:
            # Create a simple transform to convert torch tensors to numpy for state/action
            class TensorToNumpyTransform(ModalityTransform):
                def apply(self, data: dict) -> dict:
                    for key in ["state", "action"]:
                        if key in data:
                            value = data[key]
                            # Check if it's a torch tensor by checking for torch tensor methods
                            if hasattr(value, 'detach') and hasattr(value, 'cpu') and hasattr(value, 'numpy'):
                                data[key] = value.detach().cpu().numpy()
                    return data
            
            # Insert after ConcatTransform, before GR00TTransform
            transforms.insert(concat_idx + 1, TensorToNumpyTransform(apply_to=[]))
        
        return ComposedModalityTransform(transforms=transforms)

###########################################################################################


class OxeDroidDataConfig(BaseDataConfig):
    video_keys = [
        "video.exterior_image_1",
        "video.exterior_image_2",
        "video.wrist_image",
    ]
    state_keys = [
        "state.eef_position",
        "state.eef_rotation",
        "state.gripper_position",
    ]
    action_keys = [
        "action.eef_position_delta",
        "action.eef_rotation_delta",
        "action.gripper_position",
    ]
    language_keys = ["annotation.language.language_instruction"]
    observation_indices = [0]
    action_indices = list(range(16))

    def transform(self):
        transforms = [
            # video transforms
            VideoToTensor(apply_to=self.video_keys),
            VideoCrop(apply_to=self.video_keys, scale=0.95),
            VideoResize(apply_to=self.video_keys, height=224, width=224, interpolation="linear"),
            VideoColorJitter(
                apply_to=self.video_keys,
                brightness=0.3,
                contrast=0.4,
                saturation=0.5,
                hue=0.08,
            ),
            VideoToNumpy(apply_to=self.video_keys),
            # state transforms
            StateActionToTensor(apply_to=self.state_keys),
            StateActionTransform(
                apply_to=self.state_keys,
                normalization_modes={
                    "state.eef_position": "min_max",
                    "state.gripper_position": "min_max",
                },
                target_rotations={
                    "state.eef_rotation": "rotation_6d",
                },
            ),
            # action transforms
            StateActionToTensor(apply_to=self.action_keys),
            StateActionTransform(
                apply_to=self.action_keys,
                normalization_modes={
                    "action.gripper_position": "binary",
                },
                target_rotations={"action.eef_rotation_delta": "axis_angle"},
            ),
            # concat transforms
            ConcatTransform(
                video_concat_order=self.video_keys,
                state_concat_order=self.state_keys,
                action_concat_order=self.action_keys,
            ),
            GR00TTransform(
                state_horizon=len(self.observation_indices),
                action_horizon=len(self.action_indices),
                max_state_dim=64,
                max_action_dim=32,
            ),
        ]

        return ComposedModalityTransform(transforms=transforms)


###########################################################################################



class AgibotGenie1DataConfig(BaseDataConfig):
    video_keys = [
        "video.top_head",
        "video.hand_left",
        "video.hand_right",
    ]
    state_keys = [
        "state.left_arm_joint_position",
        "state.right_arm_joint_position",
        "state.left_effector_position",
        "state.right_effector_position",
        "state.head_position",
        "state.waist_position",
    ]
    action_keys = [
        "action.left_arm_joint_position",
        "action.right_arm_joint_position",
        "action.left_effector_position",
        "action.right_effector_position",
        "action.head_position",
        "action.waist_position",
        "action.robot_velocity",
    ]
    language_keys = ["annotation.language.action_text"]
    observation_indices = [0]
    action_indices = list(range(16))

    def transform(self):
        transforms = [
            # video transforms
            VideoToTensor(apply_to=self.video_keys),
            VideoCrop(apply_to=self.video_keys, scale=0.95),
            VideoResize(apply_to=self.video_keys, height=224, width=224, interpolation="linear"),
            VideoColorJitter(
                apply_to=self.video_keys,
                brightness=0.3,
                contrast=0.4,
                saturation=0.5,
                hue=0.08,
            ),
            VideoToNumpy(apply_to=self.video_keys),
            # state transforms
            StateActionToTensor(apply_to=self.state_keys),
            StateActionTransform(
                apply_to=self.state_keys,
                normalization_modes={key: "min_max" for key in self.state_keys},
            ),
            # action transforms
            StateActionToTensor(apply_to=self.action_keys),
            StateActionTransform(
                apply_to=self.action_keys,
                normalization_modes={key: "min_max" for key in self.action_keys},
            ),
            # concat transforms
            ConcatTransform(
                video_concat_order=self.video_keys,
                state_concat_order=self.state_keys,
                action_concat_order=self.action_keys,
            ),
            GR00TTransform(
                state_horizon=len(self.observation_indices),
                action_horizon=len(self.action_indices),
                max_state_dim=64,
                max_action_dim=32,
            ),
        ]

        return ComposedModalityTransform(transforms=transforms)

###########################################################################################

class Gr1DataConfig(BaseDataConfig):
    video_keys = ["video.camera_ego", "video.camera_ext"]
    state_keys = [
        "state.torso_joints",
        "state.head_joints",
        "state.right_arm_joints",
        "state.left_arm_joints",
        "state.right_hand_joints",
        "state.left_hand_joints",
    ]
    action_keys = [
        "action.right_arm_eef_pos",
        "action.left_arm_eef_pos",
        "action.right_finger_joints",
        "action.left_finger_joints",
    ]
    language_keys = ["annotation.human.task_description"]
    observation_indices = [0]
    action_indices = list(range(16))

    def modality_config(self) -> dict[str, ModalityConfig]:
        video_modality = ModalityConfig(
            delta_indices=self.observation_indices,
            modality_keys=self.video_keys,
        )

        state_modality = ModalityConfig(
            delta_indices=self.observation_indices,
            modality_keys=self.state_keys,
        )

        action_modality = ModalityConfig(
            delta_indices=self.action_indices,
            modality_keys=self.action_keys,
        )

        language_modality = ModalityConfig(
            delta_indices=self.observation_indices,
            modality_keys=self.language_keys,
        )

        modality_configs = {
            "video": video_modality,
            "state": state_modality,
            "action": action_modality,
            "language": language_modality,
        }

        return modality_configs

    def transform(self) -> ModalityTransform:
        transforms = [
            # video transforms
            VideoToTensor(apply_to=self.video_keys),
            VideoCrop(apply_to=self.video_keys, scale=0.95),
            VideoResize(apply_to=self.video_keys, height=224, width=224, interpolation="linear"),
            VideoColorJitter(
                apply_to=self.video_keys,
                brightness=0.3,
                contrast=0.4,
                saturation=0.5,
                hue=0.08,
            ),
            VideoToNumpy(apply_to=self.video_keys),
            # state transforms
            StateActionToTensor(apply_to=self.state_keys),
            StateActionTransform(
                apply_to=self.state_keys,
                normalization_modes={key: "min_max" for key in self.state_keys},
            ),
            # action transforms
            StateActionToTensor(apply_to=self.action_keys),
            StateActionTransform(
                apply_to=self.action_keys,
                normalization_modes={key: "min_max" for key in self.action_keys},
            ),
            # concat transforms
            ConcatTransform(
                video_concat_order=self.video_keys,
                state_concat_order=self.state_keys,
                action_concat_order=self.action_keys,
            ),
            # model-specific transform
            GR00TTransform(
                state_horizon=len(self.observation_indices),
                action_horizon=len(self.action_indices),
                max_state_dim=64,
                max_action_dim=32,
            ),
        ]
        return ComposedModalityTransform(transforms=transforms)

class AgibotBetaDataConfig(BaseDataConfig):
    video_keys = [
        "video.top_head",
    ]
    state_keys = [
        "state.left_arm_joint_position",
        "state.right_arm_joint_position",
        "state.left_effector_position",
        "state.right_effector_position",
        "state.head_position",
        "state.waist_position",
    ]
    action_keys = [
        "action.left_arm_joint_position",
        "action.right_arm_joint_position",
        "action.left_effector_position",
        "action.right_effector_position",
        "action.head_position",
        "action.waist_position",
    ]
    language_keys = ["annotation.language.action_text"]
    observation_indices = [0]
    action_indices = list(range(16))

    def transform(self):
        transforms = [
            # video transforms
            VideoToTensor(apply_to=self.video_keys),
            VideoCrop(apply_to=self.video_keys, scale=0.95),
            VideoResize(apply_to=self.video_keys, height=224, width=224, interpolation="linear"),
            VideoColorJitter(
                apply_to=self.video_keys,
                brightness=0.3,
                contrast=0.4,
                saturation=0.5,
                hue=0.08,
            ),
            VideoToNumpy(apply_to=self.video_keys),
            # state transforms
            StateActionToTensor(apply_to=self.state_keys),
            StateActionTransform(
                apply_to=self.state_keys,
                normalization_modes={key: "min_max" for key in self.state_keys},
            ),
            # action transforms
            StateActionToTensor(apply_to=self.action_keys),
            StateActionTransform(
                apply_to=self.action_keys,
                normalization_modes={key: "min_max" for key in self.action_keys},
            ),
            # concat transforms
            ConcatTransform(
                video_concat_order=self.video_keys,
                state_concat_order=self.state_keys,
                action_concat_order=self.action_keys,
            ),
            GR00TTransform(
                state_horizon=len(self.observation_indices),
                action_horizon=len(self.action_indices),
                max_state_dim=64,
                max_action_dim=32,
            ),
        ]

        return ComposedModalityTransform(transforms=transforms)


class egodex_naive_config(BaseDataConfig):
    video_keys = ["video.camera"]
    state_keys = [
        "state.left_hand",
        "state.left_hand_rotation",
        "state.left_hand_fingertips",
        "state.right_hand",
        "state.right_hand_rotation",
        "state.right_hand_fingertips",
    ]
    action_keys = [
        "action.left_hand",
        "action.left_hand_rotation",
        "action.left_hand_fingertips",
        "action.right_hand",
        "action.right_hand_rotation",
        "action.right_hand_fingertips",
    ]
    language_keys = ["annotation.language_instruction"]
    observation_indices = [0]
    action_indices = list(range(16))
    action_dim = 48

    def modality_config(self) -> dict[str, ModalityConfig]:
        video_modality = ModalityConfig(
            delta_indices=self.observation_indices,
            modality_keys=self.video_keys,
        )

        state_modality = ModalityConfig(
            delta_indices=self.observation_indices,
            modality_keys=self.state_keys,
        )

        action_modality = ModalityConfig(
            delta_indices=self.action_indices,
            modality_keys=self.action_keys,
        )

        language_modality = ModalityConfig(
            delta_indices=self.observation_indices,
            modality_keys=self.language_keys,
        )

        modality_configs = {
            "video": video_modality,
            "state": state_modality,
            "action": action_modality,
            "language": language_modality,
        }

        return modality_configs

    def transform(self) -> ModalityTransform:
        transforms = [
            # video transforms
            VideoToTensor(apply_to=self.video_keys),
            VideoCrop(apply_to=self.video_keys, scale=0.95),
            VideoResize(apply_to=self.video_keys, height=224, width=224, interpolation="linear"),
            VideoColorJitter(
                apply_to=self.video_keys,
                brightness=0.2,
                contrast=0.2,
                saturation=0.1,
                hue=0.0,
            ),
            VideoToNumpy(apply_to=self.video_keys),
            # state transforms
            StateActionToTensor(apply_to=self.state_keys),
            StateActionTransform(
                apply_to=self.state_keys,
                normalization_modes={key: "q99" for key in self.state_keys},
            ),
            # action transforms
            StateActionToTensor(apply_to=self.action_keys),
            StateActionTransform(
                apply_to=self.action_keys,
                normalization_modes={key: "q99" for key in self.action_keys},
            ),
            # concat transforms
            ConcatTransform(
                video_concat_order=self.video_keys,
                state_concat_order=self.state_keys,
                action_concat_order=self.action_keys,
            ),
            # model-specific transform
            GR00TTransform(
                state_horizon=len(self.observation_indices),
                action_horizon=len(self.action_indices),
                max_state_dim=64,
                max_action_dim=self.action_dim,
                
            ),
        ]
        return ComposedModalityTransform(transforms=transforms)

###########################################################################################

<<<<<<< HEAD
class Gr1NoImageDataConfig(BaseDataConfig):
    video_keys = []
    state_keys = [
        "state.torso_joints",
        "state.head_joints",
        "state.right_arm_joints",
        "state.left_arm_joints",
        "state.right_hand_joints",
        "state.left_hand_joints",
    ]
    action_keys = [
        "action.right_arm_eef_pos",
        "action.left_arm_eef_pos",
        "action.right_finger_joints",
        "action.left_finger_joints",
    ]
    language_keys = ["annotation.human.task_description"]
    observation_indices = [0]
    action_indices = list(range(16))

    def modality_config(self) -> dict[str, ModalityConfig]:
        video_modality = ModalityConfig(
            delta_indices=self.observation_indices,
            modality_keys=self.video_keys,
        )

        state_modality = ModalityConfig(
            delta_indices=self.observation_indices,
            modality_keys=self.state_keys,
        )

        action_modality = ModalityConfig(
            delta_indices=self.action_indices,
            modality_keys=self.action_keys,
        )

        language_modality = ModalityConfig(
            delta_indices=self.observation_indices,
            modality_keys=self.language_keys,
        )

        modality_configs = {
            "video": video_modality,
            "state": state_modality,
            "action": action_modality,
            "language": language_modality,
        }

        return modality_configs

    def transform(self) -> ModalityTransform:
        transforms = []

        # video transforms - only add if video_keys is not empty
        if self.video_keys:
            transforms.extend([
                VideoToTensor(apply_to=self.video_keys),
                VideoCrop(apply_to=self.video_keys, scale=0.95),
                VideoResize(apply_to=self.video_keys, height=224, width=224, interpolation="linear"),
                VideoColorJitter(
                    apply_to=self.video_keys,
                    brightness=0.3,
                    contrast=0.4,
                    saturation=0.5,
                    hue=0.08,
                ),
                VideoToNumpy(apply_to=self.video_keys),
            ])

        # state transforms
        transforms.extend([
            StateActionToTensor(apply_to=self.state_keys),
            StateActionTransform(
                apply_to=self.state_keys,
                normalization_modes={key: "min_max" for key in self.state_keys},
            ),
        ])

        # action transforms
        transforms.extend([
            StateActionToTensor(apply_to=self.action_keys),
            StateActionTransform(
                apply_to=self.action_keys,
                normalization_modes={key: "min_max" for key in self.action_keys},
            ),
        ])

        # concat transforms
        transforms.append(
            ConcatTransform(
                video_concat_order=self.video_keys,
                state_concat_order=self.state_keys,
                action_concat_order=self.action_keys,
            )
        )

        # model-specific transform
        transforms.append(
            GR00TTransform(
                state_horizon=len(self.observation_indices),
                action_horizon=len(self.action_indices),
                max_state_dim=64,
                max_action_dim=32,
            )
        )

        return ComposedModalityTransform(transforms=transforms)

###########################################################################################

class AllexDataConfig(BaseDataConfig):
    video_keys = ["video.camera_ego", "video.camera_ext"]
    state_keys = [
        "state.torso_joints",
        "state.head_joints",
        "state.right_arm_joints",
        "state.left_arm_joints",
        "state.right_hand_joints",
        "state.left_hand_joints",
    ]
    action_keys = [
        "action.right_arm_eef_pos",
        "action.right_finger_joints",
    ]
    language_keys = ["annotation.human.task_description"]
    observation_indices = [0]
    action_indices = list(range(16))

    def modality_config(self) -> dict[str, ModalityConfig]:
        video_modality = ModalityConfig(
            delta_indices=self.observation_indices,
            modality_keys=self.video_keys,
        )

        state_modality = ModalityConfig(
            delta_indices=self.observation_indices,
            modality_keys=self.state_keys,
        )

        action_modality = ModalityConfig(
            delta_indices=self.action_indices,
            modality_keys=self.action_keys,
        )

        language_modality = ModalityConfig(
            delta_indices=self.observation_indices,
            modality_keys=self.language_keys,
        )

        modality_configs = {
            "video": video_modality,
            "state": state_modality,
            "action": action_modality,
            "language": language_modality,
        }

        return modality_configs

    def transform(self) -> ModalityTransform:
        transforms = [
            # video transforms
            VideoToTensor(apply_to=self.video_keys),
            VideoCrop(apply_to=self.video_keys, scale=0.95),
            VideoResize(apply_to=self.video_keys, height=224, width=224, interpolation="linear"),
            VideoColorJitter(
                apply_to=self.video_keys,
                brightness=0.3,
                contrast=0.4,
                saturation=0.5,
                hue=0.08,
            ),
            VideoToNumpy(apply_to=self.video_keys),
            # state transforms
            StateActionToTensor(apply_to=self.state_keys),
            StateActionTransform(
                apply_to=self.state_keys,
                normalization_modes={key: "min_max" for key in self.state_keys},
            ),
            # action transforms
            StateActionToTensor(apply_to=self.action_keys),
            StateActionTransform(
                apply_to=self.action_keys,
                normalization_modes={key: "min_max" for key in self.action_keys},
            ),
            # concat transforms
            ConcatTransform(
                video_concat_order=self.video_keys,
                state_concat_order=self.state_keys,
                action_concat_order=self.action_keys,
            ),
            # model-specific transform
            GR00TTransform(
                state_horizon=len(self.observation_indices),
                action_horizon=len(self.action_indices),
                max_state_dim=64,
                max_action_dim=32,
            ),
        ]
        return ComposedModalityTransform(transforms=transforms)

###########################################################################################

class AllexNoImageDataConfig(BaseDataConfig):
    video_keys = []
    state_keys = [
        "state.torso_joints",
        "state.head_joints",
        "state.right_arm_joints",
        "state.left_arm_joints",
        "state.right_hand_joints",
        "state.left_hand_joints",
    ]
    action_keys = [
        "action.right_arm_eef_pos",
        "action.right_finger_joints",
    ]
    language_keys = ["annotation.human.task_description"]
    observation_indices = [0]
    action_indices = list(range(16))

    def modality_config(self) -> dict[str, ModalityConfig]:
        video_modality = ModalityConfig(
            delta_indices=self.observation_indices,
            modality_keys=self.video_keys,
        )

        state_modality = ModalityConfig(
            delta_indices=self.observation_indices,
            modality_keys=self.state_keys,
        )

        action_modality = ModalityConfig(
            delta_indices=self.action_indices,
            modality_keys=self.action_keys,
        )

        language_modality = ModalityConfig(
            delta_indices=self.observation_indices,
            modality_keys=self.language_keys,
        )

        modality_configs = {
            "video": video_modality,
            "state": state_modality,
            "action": action_modality,
            "language": language_modality,
        }

        return modality_configs

    def transform(self) -> ModalityTransform:
        transforms = []

        # video transforms - only add if video_keys is not empty
        if self.video_keys:
            transforms.extend([
                VideoToTensor(apply_to=self.video_keys),
                VideoCrop(apply_to=self.video_keys, scale=0.95),
                VideoResize(apply_to=self.video_keys, height=224, width=224, interpolation="linear"),
            ])

        # state transforms
        transforms.extend([
            StateActionToTensor(apply_to=self.state_keys),
            StateActionTransform(
                apply_to=self.state_keys,
                normalization_modes={key: "min_max" for key in self.state_keys},
            ),
        ])

        # action transforms
        transforms.extend([
            StateActionToTensor(apply_to=self.action_keys),
            StateActionTransform(
                apply_to=self.action_keys,
                normalization_modes={key: "min_max" for key in self.action_keys},
            ),
        ])

        # concat transforms
        transforms.append(
            ConcatTransform(
                video_concat_order=self.video_keys,
                state_concat_order=self.state_keys,
                action_concat_order=self.action_keys,
            )
        )

        # model-specific transform
        transforms.append(
            GR00TTransform(
                state_horizon=len(self.observation_indices),
                action_horizon=len(self.action_indices),
                max_state_dim=64,
                max_action_dim=32,
            )
        )

        return ComposedModalityTransform(transforms=transforms)
###########################################################################################

class AllexBimanualDataConfig(BaseDataConfig):
    video_keys = ["video.camera_ego", "video.camera_ext"]
    state_keys = [
        "state.torso_joints",
        "state.head_joints",
        "state.right_arm_joints",
        "state.left_arm_joints",
        "state.right_hand_joints",
        "state.left_hand_joints",
    ]
    action_keys = [
        "action.right_arm_eef_pos",
        "action.left_arm_eef_pos",
        "action.right_finger_joints",
        "action.left_finger_joints",
    ]
    language_keys = ["annotation.human.task_description"]
    observation_indices = [0]
    action_indices = list(range(16))

    def modality_config(self) -> dict[str, ModalityConfig]:
        video_modality = ModalityConfig(
            delta_indices=self.observation_indices,
            modality_keys=self.video_keys,
        )

        state_modality = ModalityConfig(
            delta_indices=self.observation_indices,
            modality_keys=self.state_keys,
        )

        action_modality = ModalityConfig(
            delta_indices=self.action_indices,
            modality_keys=self.action_keys,
        )

        language_modality = ModalityConfig(
            delta_indices=self.observation_indices,
            modality_keys=self.language_keys,
        )

        modality_configs = {
            "video": video_modality,
            "state": state_modality,
            "action": action_modality,
            "language": language_modality,
        }

        return modality_configs

    def transform(self) -> ModalityTransform:
        transforms = [
            # video transforms
            VideoToTensor(apply_to=self.video_keys),
            VideoCrop(apply_to=self.video_keys, scale=0.95),
            VideoResize(apply_to=self.video_keys, height=224, width=224, interpolation="linear"),
            VideoColorJitter(
                apply_to=self.video_keys,
                brightness=0.3,
                contrast=0.4,
                saturation=0.5,
                hue=0.08,
            ),
            VideoToNumpy(apply_to=self.video_keys),
            # state transforms
            StateActionToTensor(apply_to=self.state_keys),
            StateActionTransform(
                apply_to=self.state_keys,
                normalization_modes={key: "min_max" for key in self.state_keys},
            ),
            # action transforms
            StateActionToTensor(apply_to=self.action_keys),
            StateActionTransform(
                apply_to=self.action_keys,
                normalization_modes={key: "min_max" for key in self.action_keys},
            ),
            # concat transforms
            ConcatTransform(
                video_concat_order=self.video_keys,
                state_concat_order=self.state_keys,
                action_concat_order=self.action_keys,
            ),
            # model-specific transform
            GR00TTransform(
                state_horizon=len(self.observation_indices),
                action_horizon=len(self.action_indices),
                max_state_dim=64,
                max_action_dim=42,
            ),
        ]
        return ComposedModalityTransform(transforms=transforms)

###########################################################################################
class allex_theone_long_config(BaseDataConfig):
    video_keys = ["video.camera_agentview"]
    state_keys = [
        "state.right_arm_joints",
        "state.right_hand_joints",
    ]
    action_keys = [
        "action.right_arm_eef_pos",
        "action.right_finger_joints",
    ]
    language_keys = ["annotation.human.task_description"]
    observation_indices = [0]
    action_indices = list(range(80))
    action_dim = 21

    def modality_config(self) -> dict[str, ModalityConfig]:
        video_modality = ModalityConfig(
            delta_indices=self.observation_indices,
            modality_keys=self.video_keys,
        )

        state_modality = ModalityConfig(
            delta_indices=self.observation_indices,
            modality_keys=self.state_keys,
        )

        action_modality = ModalityConfig(
            delta_indices=self.action_indices,
            modality_keys=self.action_keys,
        )

        language_modality = ModalityConfig(
            delta_indices=self.observation_indices,
            modality_keys=self.language_keys,
        )

        modality_configs = {
            "video": video_modality,
            "state": state_modality,
            "action": action_modality,
            "language": language_modality,
        }

        return modality_configs

    def transform(self) -> ModalityTransform:
        transforms = [
            # video transforms
            VideoToTensor(apply_to=self.video_keys),
            VideoCrop(apply_to=self.video_keys, scale=0.95),
            VideoResize(apply_to=self.video_keys, height=224, width=224, interpolation="linear"),
            VideoColorJitter(
                apply_to=self.video_keys,
                brightness=0.3,
                contrast=0.4,
                saturation=0.5,
                hue=0.08,
            ),
            VideoToNumpy(apply_to=self.video_keys),
            # state transforms
            StateActionToTensor(apply_to=self.state_keys),
            StateActionTransform(
                apply_to=self.state_keys,
                normalization_modes={key: "min_max" for key in self.state_keys},
            ),
            # action transforms
            StateActionToTensor(apply_to=self.action_keys),
            StateActionTransform(
                apply_to=self.action_keys,
                normalization_modes={key: "min_max" for key in self.action_keys},
            ),
            # concat transforms
            ConcatTransform(
                video_concat_order=self.video_keys,
                state_concat_order=self.state_keys,
                action_concat_order=self.action_keys,
            ),
            # model-specific transform
            GR00TTransform(
                state_horizon=len(self.observation_indices),
                action_horizon=len(self.action_indices),
                max_state_dim=64,
                max_action_dim=self.action_dim,
                
            ),
        ]
        return ComposedModalityTransform(transforms=transforms)
###########################################################################################

###########################################################################################
class allex_theone_config(BaseDataConfig):
    video_keys = ["video.camera_agentview"]
    state_keys = [
        "state.right_arm_joints",
        "state.right_hand_joints",
    ]
    action_keys = [
        "action.right_arm_eef_pos",
        "action.right_finger_joints",
    ]
    language_keys = ["annotation.human.task_description"]
    observation_indices = [0]
    action_indices = list(range(16))
    action_dim = 21

    def modality_config(self) -> dict[str, ModalityConfig]:
        video_modality = ModalityConfig(
            delta_indices=self.observation_indices,
            modality_keys=self.video_keys,
        )

        state_modality = ModalityConfig(
            delta_indices=self.observation_indices,
            modality_keys=self.state_keys,
        )

        action_modality = ModalityConfig(
            delta_indices=self.action_indices,
            modality_keys=self.action_keys,
        )

        language_modality = ModalityConfig(
            delta_indices=self.observation_indices,
            modality_keys=self.language_keys,
        )

        modality_configs = {
            "video": video_modality,
            "state": state_modality,
            "action": action_modality,
            "language": language_modality,
        }

        return modality_configs

    def transform(self) -> ModalityTransform:
        transforms = [
            # video transforms
            VideoToTensor(apply_to=self.video_keys),
            VideoCrop(apply_to=self.video_keys, scale=0.95),
            VideoResize(apply_to=self.video_keys, height=224, width=224, interpolation="linear"),
            VideoColorJitter(
                apply_to=self.video_keys,
                brightness=0.3,
                contrast=0.4,
                saturation=0.5,
                hue=0.08,
            ),
            VideoToNumpy(apply_to=self.video_keys),
            # state transforms
            StateActionToTensor(apply_to=self.state_keys),
            StateActionTransform(
                apply_to=self.state_keys,
                normalization_modes={key: "min_max" for key in self.state_keys},
            ),
            # action transforms
            StateActionToTensor(apply_to=self.action_keys),
            StateActionTransform(
                apply_to=self.action_keys,
                normalization_modes={key: "min_max" for key in self.action_keys},
            ),
            # concat transforms
            ConcatTransform(
                video_concat_order=self.video_keys,
                state_concat_order=self.state_keys,
                action_concat_order=self.action_keys,
            ),
            # model-specific transform
            GR00TTransform(
                state_horizon=len(self.observation_indices),
                action_horizon=len(self.action_indices),
                max_state_dim=64,
                max_action_dim=self.action_dim,
                
            ),
        ]
        return ComposedModalityTransform(transforms=transforms)
###########################################################################################

###########################################################################################
class allex_theone_bimanual_config(BaseDataConfig):
    video_keys = ["video.camera_agentview"]
    state_keys = [
        "state.right_arm_joints",
        "state.left_arm_joints",
        "state.right_hand_joints",
        "state.left_hand_joints",
    ]
    action_keys = [
        "action.right_arm_eef_pos",
        "action.left_arm_eef_pos",
        "action.right_finger_joints",
        "action.left_finger_joints",
    ]
    language_keys = ["annotation.human.task_description"]
    observation_indices = [0]
    action_indices = list(range(16))
    action_dim = 42

    def modality_config(self) -> dict[str, ModalityConfig]:
        video_modality = ModalityConfig(
            delta_indices=self.observation_indices,
            modality_keys=self.video_keys,
        )

        state_modality = ModalityConfig(
            delta_indices=self.observation_indices,
            modality_keys=self.state_keys,
        )

        action_modality = ModalityConfig(
            delta_indices=self.action_indices,
            modality_keys=self.action_keys,
        )

        language_modality = ModalityConfig(
            delta_indices=self.observation_indices,
            modality_keys=self.language_keys,
        )

        modality_configs = {
            "video": video_modality,
            "state": state_modality,
            "action": action_modality,
            "language": language_modality,
        }

        return modality_configs

    def transform(self) -> ModalityTransform:
        transforms = [
            # video transforms
            VideoToTensor(apply_to=self.video_keys),
            VideoCrop(apply_to=self.video_keys, scale=0.95),
            VideoResize(apply_to=self.video_keys, height=224, width=224, interpolation="linear"),
            VideoColorJitter(
                apply_to=self.video_keys,
                brightness=0.3,
                contrast=0.4,
                saturation=0.5,
                hue=0.08,
            ),
            VideoToNumpy(apply_to=self.video_keys),
            # state transforms
            StateActionToTensor(apply_to=self.state_keys),
            StateActionTransform(
                apply_to=self.state_keys,
                normalization_modes={key: "min_max" for key in self.state_keys},
            ),
            # action transforms
            StateActionToTensor(apply_to=self.action_keys),
            StateActionTransform(
                apply_to=self.action_keys,
                normalization_modes={key: "min_max" for key in self.action_keys},
            ),
            # concat transforms
            ConcatTransform(
                video_concat_order=self.video_keys,
                state_concat_order=self.state_keys,
                action_concat_order=self.action_keys,
            ),
            # model-specific transform
            GR00TTransform(
                state_horizon=len(self.observation_indices),
                action_horizon=len(self.action_indices),
                max_state_dim=64,
                max_action_dim=self.action_dim,
                
            ),
        ]
        return ComposedModalityTransform(transforms=transforms)
###########################################################################################

###########################################################################################
class allex_theone_bimanual_long_config(BaseDataConfig):
    video_keys = ["video.camera_agentview"]
    state_keys = [
        "state.right_arm_joints",
        "state.left_arm_joints",
        "state.right_hand_joints",
        "state.left_hand_joints",
    ]
    action_keys = [
        "action.right_arm_eef_pos",
        "action.left_arm_eef_pos",
        "action.right_finger_joints",
        "action.left_finger_joints",
    ]
    language_keys = ["annotation.human.task_description"]
    observation_indices = [0]
    action_indices = list(range(160))
    action_dim = 42

    def modality_config(self) -> dict[str, ModalityConfig]:
        video_modality = ModalityConfig(
            delta_indices=self.observation_indices,
            modality_keys=self.video_keys,
        )

        state_modality = ModalityConfig(
            delta_indices=self.observation_indices,
            modality_keys=self.state_keys,
        )

        action_modality = ModalityConfig(
            delta_indices=self.action_indices,
            modality_keys=self.action_keys,
        )

        language_modality = ModalityConfig(
            delta_indices=self.observation_indices,
            modality_keys=self.language_keys,
        )

        modality_configs = {
            "video": video_modality,
            "state": state_modality,
            "action": action_modality,
            "language": language_modality,
        }

        return modality_configs

    def transform(self) -> ModalityTransform:
        transforms = [
            # video transforms
            VideoToTensor(apply_to=self.video_keys),
            VideoCrop(apply_to=self.video_keys, scale=0.95),
            VideoResize(apply_to=self.video_keys, height=224, width=224, interpolation="linear"),
            VideoColorJitter(
                apply_to=self.video_keys,
                brightness=0.3,
                contrast=0.4,
                saturation=0.5,
                hue=0.08,
            ),
            VideoToNumpy(apply_to=self.video_keys),
            # state transforms
            StateActionToTensor(apply_to=self.state_keys),
            StateActionTransform(
                apply_to=self.state_keys,
                normalization_modes={key: "min_max" for key in self.state_keys},
            ),
            # action transforms
            StateActionToTensor(apply_to=self.action_keys),
            StateActionTransform(
                apply_to=self.action_keys,
                normalization_modes={key: "min_max" for key in self.action_keys},
            ),
            # concat transforms
            ConcatTransform(
                video_concat_order=self.video_keys,
                state_concat_order=self.state_keys,
                action_concat_order=self.action_keys,
            ),
            # model-specific transform
            GR00TTransform(
                state_horizon=len(self.observation_indices),
                action_horizon=len(self.action_indices),
                max_state_dim=64,
                max_action_dim=self.action_dim,
                
            ),
        ]
        return ComposedModalityTransform(transforms=transforms)
###########################################################################################


###########################################################################################
class allex_theone_bimanual_full_config(BaseDataConfig):
    video_keys = ["video.camera_agentview", "video.camera_ext"]
    state_keys = [
        "state.right_arm_joints",
        "state.left_arm_joints",
        "state.right_hand_joints",
        "state.left_hand_joints",
    ]
    action_keys = [
        "action.right_arm_eef_pos",
        "action.left_arm_eef_pos",
        "action.right_finger_joints",
        "action.left_finger_joints",
    ]
    language_keys = ["annotation.human.task_description"]
    observation_indices = [0]
    action_indices = list(range(16))
    action_dim = 42

    def modality_config(self) -> dict[str, ModalityConfig]:
        video_modality = ModalityConfig(
            delta_indices=self.observation_indices,
            modality_keys=self.video_keys,
        )

        state_modality = ModalityConfig(
            delta_indices=self.observation_indices,
            modality_keys=self.state_keys,
        )

        action_modality = ModalityConfig(
            delta_indices=self.action_indices,
            modality_keys=self.action_keys,
        )

        language_modality = ModalityConfig(
            delta_indices=self.observation_indices,
            modality_keys=self.language_keys,
        )

        modality_configs = {
            "video": video_modality,
            "state": state_modality,
            "action": action_modality,
            "language": language_modality,
        }

        return modality_configs

    def transform(self) -> ModalityTransform:
        transforms = [
            # video transforms
            VideoToTensor(apply_to=self.video_keys),
            VideoCrop(apply_to=self.video_keys, scale=0.95),
            VideoResize(apply_to=self.video_keys, height=224, width=224, interpolation="linear"),
            VideoColorJitter(
                apply_to=self.video_keys,
                brightness=0.3,
                contrast=0.4,
                saturation=0.5,
                hue=0.08,
            ),
            VideoToNumpy(apply_to=self.video_keys),
            # state transforms
            StateActionToTensor(apply_to=self.state_keys),
            StateActionTransform(
                apply_to=self.state_keys,
                normalization_modes={key: "min_max" for key in self.state_keys},
            ),
            # action transforms
            StateActionToTensor(apply_to=self.action_keys),
            StateActionTransform(
                apply_to=self.action_keys,
                normalization_modes={key: "min_max" for key in self.action_keys},
            ),
            # concat transforms
            ConcatTransform(
                video_concat_order=self.video_keys,
                state_concat_order=self.state_keys,
                action_concat_order=self.action_keys,
            ),
            # model-specific transform
            GR00TTransform(
                state_horizon=len(self.observation_indices),
                action_horizon=len(self.action_indices),
                max_state_dim=64,
                max_action_dim=self.action_dim,
                
            ),
        ]
        return ComposedModalityTransform(transforms=transforms)
###########################################################################################

###########################################################################################
class allex_theone_bimanual_full_long_config(BaseDataConfig):
    video_keys = ["video.camera_agentview", "video.camera_ext"]
    state_keys = [
        "state.right_arm_joints",
        "state.left_arm_joints",
        "state.right_hand_joints",
        "state.left_hand_joints",
    ]
    action_keys = [
        "action.right_arm_eef_pos",
        "action.left_arm_eef_pos",
        "action.right_finger_joints",
        "action.left_finger_joints",
    ]
    language_keys = ["annotation.human.task_description"]
    observation_indices = [0]
    action_indices = list(range(160))
    action_dim = 42

    def modality_config(self) -> dict[str, ModalityConfig]:
        video_modality = ModalityConfig(
            delta_indices=self.observation_indices,
            modality_keys=self.video_keys,
        )

        state_modality = ModalityConfig(
            delta_indices=self.observation_indices,
            modality_keys=self.state_keys,
        )

        action_modality = ModalityConfig(
            delta_indices=self.action_indices,
            modality_keys=self.action_keys,
        )

        language_modality = ModalityConfig(
            delta_indices=self.observation_indices,
            modality_keys=self.language_keys,
        )

        modality_configs = {
            "video": video_modality,
            "state": state_modality,
            "action": action_modality,
            "language": language_modality,
        }

        return modality_configs

    def transform(self) -> ModalityTransform:
        transforms = [
            # video transforms
            VideoToTensor(apply_to=self.video_keys),
            VideoCrop(apply_to=self.video_keys, scale=0.95),
            VideoResize(apply_to=self.video_keys, height=224, width=224, interpolation="linear"),
            VideoColorJitter(
                apply_to=self.video_keys,
                brightness=0.3,
                contrast=0.4,
                saturation=0.5,
                hue=0.08,
            ),
            VideoToNumpy(apply_to=self.video_keys),
            # state transforms
            StateActionToTensor(apply_to=self.state_keys),
            StateActionTransform(
                apply_to=self.state_keys,
                normalization_modes={key: "min_max" for key in self.state_keys},
            ),
            # action transforms
            StateActionToTensor(apply_to=self.action_keys),
            StateActionTransform(
                apply_to=self.action_keys,
                normalization_modes={key: "min_max" for key in self.action_keys},
            ),
            # concat transforms
            ConcatTransform(
                video_concat_order=self.video_keys,
                state_concat_order=self.state_keys,
                action_concat_order=self.action_keys,
            ),
            # model-specific transform
            GR00TTransform(
                state_horizon=len(self.observation_indices),
                action_horizon=len(self.action_indices),
                max_state_dim=64,
                max_action_dim=self.action_dim,
                
            ),
        ]
        return ComposedModalityTransform(transforms=transforms)
###########################################################################################

###########################################################################################
class allex_theone_bimanual_joint_config(BaseDataConfig):
    video_keys = ["video.camera_agentview"]
    state_keys = [
        "state.right_arm_joints",
        "state.left_arm_joints",
        "state.right_hand_joints",
        "state.left_hand_joints",
    ]
    action_keys = [
        "action.right_arm_joints",
        "action.left_arm_joints",
        "action.right_finger_joints",
        "action.left_finger_joints",
    ]
    language_keys = ["annotation.human.task_description"]
    observation_indices = [0]
    action_indices = list(range(32))
    action_dim = 44

    def modality_config(self) -> dict[str, ModalityConfig]:
        video_modality = ModalityConfig(
            delta_indices=self.observation_indices,
            modality_keys=self.video_keys,
        )

        state_modality = ModalityConfig(
            delta_indices=self.observation_indices,
            modality_keys=self.state_keys,
        )

        action_modality = ModalityConfig(
            delta_indices=self.action_indices,
            modality_keys=self.action_keys,
        )

        language_modality = ModalityConfig(
            delta_indices=self.observation_indices,
            modality_keys=self.language_keys,
        )

        modality_configs = {
            "video": video_modality,
            "state": state_modality,
            "action": action_modality,
            "language": language_modality,
        }

        return modality_configs

    def transform(self) -> ModalityTransform:
        transforms = [
            # video transforms
            VideoToTensor(apply_to=self.video_keys),
            VideoCrop(apply_to=self.video_keys, scale=0.95),
            VideoResize(apply_to=self.video_keys, height=224, width=224, interpolation="linear"),
            VideoColorJitter(
                apply_to=self.video_keys,
                brightness=0.3,
                contrast=0.4,
                saturation=0.5,
                hue=0.08,
            ),
            VideoToNumpy(apply_to=self.video_keys),
            # state transforms
            StateActionToTensor(apply_to=self.state_keys),
            StateActionTransform(
                apply_to=self.state_keys,
                normalization_modes={key: "min_max" for key in self.state_keys},
            ),
            # action transforms
            StateActionToTensor(apply_to=self.action_keys),
            StateActionTransform(
                apply_to=self.action_keys,
                normalization_modes={key: "min_max" for key in self.action_keys},
            ),
            # concat transforms
            ConcatTransform(
                video_concat_order=self.video_keys,
                state_concat_order=self.state_keys,
                action_concat_order=self.action_keys,
            ),
            # model-specific transform
            GR00TTransform(
                state_horizon=len(self.observation_indices),
                action_horizon=len(self.action_indices),
                max_state_dim=64,
                max_action_dim=self.action_dim,
                
            ),
        ]
        return ComposedModalityTransform(transforms=transforms)
###########################################################################################

class allex_theone_bimanual_joint_long_config(BaseDataConfig):
    video_keys = ["video.camera_agentview"]
    state_keys = [
        "state.right_arm_joints",
        "state.left_arm_joints",
        "state.right_hand_joints",
        "state.left_hand_joints",
    ]
    action_keys = [
        "action.right_arm_joints",
        "action.left_arm_joints",
        "action.right_finger_joints",
        "action.left_finger_joints",
    ]
    language_keys = ["annotation.human.task_description"]
    observation_indices = [0]
    action_indices = list(range(64))
    action_dim = 44

    def modality_config(self) -> dict[str, ModalityConfig]:
        video_modality = ModalityConfig(
            delta_indices=self.observation_indices,
            modality_keys=self.video_keys,
        )

        state_modality = ModalityConfig(
            delta_indices=self.observation_indices,
            modality_keys=self.state_keys,
        )

        action_modality = ModalityConfig(
            delta_indices=self.action_indices,
            modality_keys=self.action_keys,
        )

        language_modality = ModalityConfig(
            delta_indices=self.observation_indices,
            modality_keys=self.language_keys,
        )

        modality_configs = {
            "video": video_modality,
            "state": state_modality,
            "action": action_modality,
            "language": language_modality,
        }

        return modality_configs

    def transform(self) -> ModalityTransform:
        transforms = [
            # video transforms
            VideoToTensor(apply_to=self.video_keys),
            VideoCrop(apply_to=self.video_keys, scale=0.95),
            VideoResize(apply_to=self.video_keys, height=224, width=224, interpolation="linear"),
            VideoColorJitter(
                apply_to=self.video_keys,
                brightness=0.3,
                contrast=0.4,
                saturation=0.5,
                hue=0.08,
            ),
            VideoToNumpy(apply_to=self.video_keys),
            # state transforms
            StateActionToTensor(apply_to=self.state_keys),
            StateActionTransform(
                apply_to=self.state_keys,
                normalization_modes={key: "min_max" for key in self.state_keys},
            ),
            # action transforms
            StateActionToTensor(apply_to=self.action_keys),
            StateActionTransform(
                apply_to=self.action_keys,
                normalization_modes={key: "min_max" for key in self.action_keys},
            ),
            # concat transforms
            ConcatTransform(
                video_concat_order=self.video_keys,
                state_concat_order=self.state_keys,
                action_concat_order=self.action_keys,
            ),
            # model-specific transform
            GR00TTransform(
                state_horizon=len(self.observation_indices),
                action_horizon=len(self.action_indices),
                max_state_dim=64,
                max_action_dim=self.action_dim,
                
            ),
        ]
        return ComposedModalityTransform(transforms=transforms)
###########################################################################################

###########################################################################################
class allex_theone_bimanual_neck_joint_full_config(BaseDataConfig):
    video_keys = ["video.camera_agentview", "video.camera_ext"]
    state_keys = [
        "state.right_arm_joints",
        "state.left_arm_joints",
        "state.right_hand_joints",
        "state.left_hand_joints",
        "state.neck_joints",
    ]
    action_keys = [
        "action.right_arm_joints",
        "action.left_arm_joints",
        "action.right_finger_joints",
        "action.left_finger_joints",
        "action.neck_joints",
    ]
    language_keys = ["annotation.human.task_description"]
    observation_indices = [0]
    action_indices = list(range(32))
    action_dim = 46

    def modality_config(self) -> dict[str, ModalityConfig]:
        video_modality = ModalityConfig(
            delta_indices=self.observation_indices,
            modality_keys=self.video_keys,
        )

        state_modality = ModalityConfig(
            delta_indices=self.observation_indices,
            modality_keys=self.state_keys,
        )

        action_modality = ModalityConfig(
            delta_indices=self.action_indices,
            modality_keys=self.action_keys,
        )

        language_modality = ModalityConfig(
            delta_indices=self.observation_indices,
            modality_keys=self.language_keys,
        )

        modality_configs = {
            "video": video_modality,
            "state": state_modality,
            "action": action_modality,
            "language": language_modality,
        }

        return modality_configs

    def transform(self) -> ModalityTransform:
        transforms = [
            # video transforms
            VideoToTensor(apply_to=self.video_keys),
            VideoCrop(apply_to=self.video_keys, scale=0.95),
            VideoResize(apply_to=self.video_keys, height=224, width=224, interpolation="linear"),
            VideoColorJitter(
                apply_to=self.video_keys,
                brightness=0.3,
                contrast=0.4,
                saturation=0.5,
                hue=0.08,
            ),
            VideoToNumpy(apply_to=self.video_keys),
            # state transforms
            StateActionToTensor(apply_to=self.state_keys),
            StateActionTransform(
                apply_to=self.state_keys,
                normalization_modes={key: "min_max" for key in self.state_keys},
            ),
            # action transforms
            StateActionToTensor(apply_to=self.action_keys),
            StateActionTransform(
                apply_to=self.action_keys,
                normalization_modes={key: "min_max" for key in self.action_keys},
            ),
            # concat transforms
            ConcatTransform(
                video_concat_order=self.video_keys,
                state_concat_order=self.state_keys,
                action_concat_order=self.action_keys,
            ),
            # model-specific transform
            GR00TTransform(
                state_horizon=len(self.observation_indices),
                action_horizon=len(self.action_indices),
                max_state_dim=64,
                max_action_dim=self.action_dim,
                
            ),
        ]
        return ComposedModalityTransform(transforms=transforms)


###########################################################################################

class allex_theone_bimanual_neck_ac_joint_full_aug_q99_config(BaseDataConfig):
    video_keys = ["video.camera_agentview", "video.camera_ext"]
    state_keys = [
        "state.right_arm_joints",
        "state.left_arm_joints",
        "state.right_hand_joints",
        "state.left_hand_joints",
    ]
    action_keys = [
        "action.right_arm_joints",
        "action.left_arm_joints",
        "action.right_finger_joints",
        "action.left_finger_joints",
        "action.neck_joints",
    ]
    language_keys = ["annotation.human.task_description"]
    observation_indices = [0]
    action_indices = list(range(32))
    action_dim = 46

    def modality_config(self) -> dict[str, ModalityConfig]:
        video_modality = ModalityConfig(
            delta_indices=self.observation_indices,
            modality_keys=self.video_keys,
        )

        state_modality = ModalityConfig(
            delta_indices=self.observation_indices,
            modality_keys=self.state_keys,
        )

        action_modality = ModalityConfig(
            delta_indices=self.action_indices,
            modality_keys=self.action_keys,
        )

        language_modality = ModalityConfig(
            delta_indices=self.observation_indices,
            modality_keys=self.language_keys,
        )

        modality_configs = {
            "video": video_modality,
            "state": state_modality,
            "action": action_modality,
            "language": language_modality,
        }

        return modality_configs

    def transform(self) -> ModalityTransform:
        transforms = [
            # video transforms
            VideoToTensor(apply_to=self.video_keys),
            VideoCrop(apply_to=self.video_keys, scale=0.95),
            VideoResize(apply_to=self.video_keys, height=224, width=224, interpolation="linear"),
            VideoColorJitter(
                apply_to=self.video_keys,
                brightness=0.8,
                contrast=0.9,
                saturation=0.9,
                hue=0.2,
            ),
            VideoToNumpy(apply_to=self.video_keys),
            # state transforms
            StateActionToTensor(apply_to=self.state_keys),
            StateActionTransform(
                apply_to=self.state_keys,
                normalization_modes={key: "q99" for key in self.state_keys},
            ),
            # action transforms
            StateActionToTensor(apply_to=self.action_keys),
            StateActionTransform(
                apply_to=self.action_keys,
                normalization_modes={key: "q99" for key in self.action_keys},
            ),
            # concat transforms
            ConcatTransform(
                video_concat_order=self.video_keys,
                state_concat_order=self.state_keys,
                action_concat_order=self.action_keys,
            ),
            # model-specific transform
            GR00TTransform(
                state_horizon=len(self.observation_indices),
                action_horizon=len(self.action_indices),
                max_state_dim=64,
                max_action_dim=self.action_dim,
                
            ),
        ]
        return ComposedModalityTransform(transforms=transforms)
###########################################################################################

###########################################################################################

class allex_theone_bimanual_neck_joint_long_full_aug_config(BaseDataConfig):
    video_keys = ["video.camera_agentview", "video.camera_ext"]
    state_keys = [
        "state.right_arm_joints",
        "state.left_arm_joints",
        "state.right_hand_joints",
        "state.left_hand_joints",
        "state.neck_joints",
    ]
    action_keys = [
        "action.right_arm_joints",
        "action.left_arm_joints",
        "action.right_finger_joints",
        "action.left_finger_joints",
        "action.neck_joints",
    ]
    language_keys = ["annotation.human.task_description"]
    observation_indices = [0]
    action_indices = list(range(64))
    action_dim = 46

    def modality_config(self) -> dict[str, ModalityConfig]:
        video_modality = ModalityConfig(
            delta_indices=self.observation_indices,
            modality_keys=self.video_keys,
        )

        state_modality = ModalityConfig(
            delta_indices=self.observation_indices,
            modality_keys=self.state_keys,
        )

        action_modality = ModalityConfig(
            delta_indices=self.action_indices,
            modality_keys=self.action_keys,
        )

        language_modality = ModalityConfig(
            delta_indices=self.observation_indices,
            modality_keys=self.language_keys,
        )

        modality_configs = {
            "video": video_modality,
            "state": state_modality,
            "action": action_modality,
            "language": language_modality,
        }

        return modality_configs

    def transform(self) -> ModalityTransform:
        transforms = [
            # video transforms
            VideoToTensor(apply_to=self.video_keys),
            VideoCrop(apply_to=self.video_keys, scale=0.95),
            VideoResize(apply_to=self.video_keys, height=224, width=224, interpolation="linear"),
            VideoColorJitter(
                apply_to=self.video_keys,
                brightness=0.8,
                contrast=0.9,
                saturation=0.9,
                hue=0.2,
            ),
            VideoToNumpy(apply_to=self.video_keys),
            # state transforms
            StateActionToTensor(apply_to=self.state_keys),
            StateActionTransform(
                apply_to=self.state_keys,
                normalization_modes={key: "min_max" for key in self.state_keys},
            ),
            # action transforms
            StateActionToTensor(apply_to=self.action_keys),
            StateActionTransform(
                apply_to=self.action_keys,
                normalization_modes={key: "min_max" for key in self.action_keys},
            ),
            # concat transforms
            ConcatTransform(
                video_concat_order=self.video_keys,
                state_concat_order=self.state_keys,
                action_concat_order=self.action_keys,
            ),
            # model-specific transform
            GR00TTransform(
                state_horizon=len(self.observation_indices),
                action_horizon=len(self.action_indices),
                max_state_dim=64,
                max_action_dim=self.action_dim,
                
            ),
        ]
        return ComposedModalityTransform(transforms=transforms)
###########################################################################################


class allex_theone_bimanual_neck_joint_long_full_aug_q99_config(BaseDataConfig):
    video_keys = ["video.camera_agentview", "video.camera_ext"]
    state_keys = [
        "state.right_arm_joints",
        "state.left_arm_joints",
        "state.right_hand_joints",
        "state.left_hand_joints",
        "state.neck_joints",
    ]
    action_keys = [
        "action.right_arm_joints",
        "action.left_arm_joints",
        "action.right_finger_joints",
        "action.left_finger_joints",
        "action.neck_joints",
    ]
    language_keys = ["annotation.human.task_description"]
    observation_indices = [0]
    action_indices = list(range(64))
    action_dim = 46

    def modality_config(self) -> dict[str, ModalityConfig]:
        video_modality = ModalityConfig(
            delta_indices=self.observation_indices,
            modality_keys=self.video_keys,
        )

        state_modality = ModalityConfig(
            delta_indices=self.observation_indices,
            modality_keys=self.state_keys,
        )

        action_modality = ModalityConfig(
            delta_indices=self.action_indices,
            modality_keys=self.action_keys,
        )

        language_modality = ModalityConfig(
            delta_indices=self.observation_indices,
            modality_keys=self.language_keys,
        )

        modality_configs = {
            "video": video_modality,
            "state": state_modality,
            "action": action_modality,
            "language": language_modality,
        }

        return modality_configs

    def transform(self) -> ModalityTransform:
        transforms = [
            # video transforms
            VideoToTensor(apply_to=self.video_keys),
            VideoCrop(apply_to=self.video_keys, scale=0.95),
            VideoResize(apply_to=self.video_keys, height=224, width=224, interpolation="linear"),
            VideoColorJitter(
                apply_to=self.video_keys,
                brightness=0.8,
                contrast=0.9,
                saturation=0.9,
                hue=0.2,
            ),
            VideoToNumpy(apply_to=self.video_keys),
            # state transforms
            StateActionToTensor(apply_to=self.state_keys),
            StateActionTransform(
                apply_to=self.state_keys,
                normalization_modes={key: "q99" for key in self.state_keys},
            ),
            # action transforms
            StateActionToTensor(apply_to=self.action_keys),
            StateActionTransform(
                apply_to=self.action_keys,
                normalization_modes={key: "q99" for key in self.action_keys},
            ),
            # concat transforms
            ConcatTransform(
                video_concat_order=self.video_keys,
                state_concat_order=self.state_keys,
                action_concat_order=self.action_keys,
            ),
            # model-specific transform
            GR00TTransform(
                state_horizon=len(self.observation_indices),
                action_horizon=len(self.action_indices),
                max_state_dim=64,
                max_action_dim=self.action_dim,
                
            ),
        ]
        return ComposedModalityTransform(transforms=transforms)
###########################################################################################


class allex_theone_bimanual_neck_joint_long_ego_aug_q99_config(BaseDataConfig):
    video_keys = ["video.camera_agentview"]
    state_keys = [
        "state.right_arm_joints",
        "state.left_arm_joints",
        "state.right_hand_joints",
        "state.left_hand_joints",
        "state.neck_joints",
    ]
    action_keys = [
        "action.right_arm_joints",
        "action.left_arm_joints",
        "action.right_finger_joints",
        "action.left_finger_joints",
        "action.neck_joints",
    ]
    language_keys = ["annotation.human.task_description"]
    observation_indices = [0]
    action_indices = list(range(64))
    action_dim = 46

    def modality_config(self) -> dict[str, ModalityConfig]:
        video_modality = ModalityConfig(
            delta_indices=self.observation_indices,
            modality_keys=self.video_keys,
        )

        state_modality = ModalityConfig(
            delta_indices=self.observation_indices,
            modality_keys=self.state_keys,
        )

        action_modality = ModalityConfig(
            delta_indices=self.action_indices,
            modality_keys=self.action_keys,
        )

        language_modality = ModalityConfig(
            delta_indices=self.observation_indices,
            modality_keys=self.language_keys,
        )

        modality_configs = {
            "video": video_modality,
            "state": state_modality,
            "action": action_modality,
            "language": language_modality,
        }

        return modality_configs

    def transform(self) -> ModalityTransform:
        transforms = [
            # video transforms
            VideoToTensor(apply_to=self.video_keys),
            VideoCrop(apply_to=self.video_keys, scale=0.95),
            VideoResize(apply_to=self.video_keys, height=224, width=224, interpolation="linear"),
            VideoColorJitter(
                apply_to=self.video_keys,
                brightness=0.8,
                contrast=0.9,
                saturation=0.9,
                hue=0.2,
            ),
            VideoToNumpy(apply_to=self.video_keys),
            # state transforms
            StateActionToTensor(apply_to=self.state_keys),
            StateActionTransform(
                apply_to=self.state_keys,
                normalization_modes={key: "q99" for key in self.state_keys},
            ),
            # action transforms
            StateActionToTensor(apply_to=self.action_keys),
            StateActionTransform(
                apply_to=self.action_keys,
                normalization_modes={key: "q99" for key in self.action_keys},
            ),
            # concat transforms
            ConcatTransform(
                video_concat_order=self.video_keys,
                state_concat_order=self.state_keys,
                action_concat_order=self.action_keys,
            ),
            # model-specific transform
            GR00TTransform(
                state_horizon=len(self.observation_indices),
                action_horizon=len(self.action_indices),
                max_state_dim=64,
                max_action_dim=self.action_dim,
                
            ),
        ]
        return ComposedModalityTransform(transforms=transforms)
###########################################################################################

class allex_theone_bimanual_neck_joint_med_full_aug_config(BaseDataConfig):
    video_keys = ["video.camera_agentview", "video.camera_ext"]
    state_keys = [
        "state.right_arm_joints",
        "state.left_arm_joints",
        "state.right_hand_joints",
        "state.left_hand_joints",
        "state.neck_joints",
    ]
    action_keys = [
        "action.right_arm_joints",
        "action.left_arm_joints",
        "action.right_finger_joints",
        "action.left_finger_joints",
        "action.neck_joints",
    ]
    language_keys = ["annotation.human.task_description"]
    observation_indices = [0]
    action_indices = list(range(40))
    action_dim = 46

    def modality_config(self) -> dict[str, ModalityConfig]:
        video_modality = ModalityConfig(
            delta_indices=self.observation_indices,
            modality_keys=self.video_keys,
        )

        state_modality = ModalityConfig(
            delta_indices=self.observation_indices,
            modality_keys=self.state_keys,
        )

        action_modality = ModalityConfig(
            delta_indices=self.action_indices,
            modality_keys=self.action_keys,
        )

        language_modality = ModalityConfig(
            delta_indices=self.observation_indices,
            modality_keys=self.language_keys,
        )

        modality_configs = {
            "video": video_modality,
            "state": state_modality,
            "action": action_modality,
            "language": language_modality,
        }

        return modality_configs

    def transform(self) -> ModalityTransform:
        transforms = [
            # video transforms
            VideoToTensor(apply_to=self.video_keys),
            VideoCrop(apply_to=self.video_keys, scale=0.95),
            VideoResize(apply_to=self.video_keys, height=224, width=224, interpolation="linear"),
            VideoColorJitter(
                apply_to=self.video_keys,
                brightness=0.8,
                contrast=0.9,
                saturation=0.9,
                hue=0.2,
            ),
            VideoToNumpy(apply_to=self.video_keys),
            # state transforms
            StateActionToTensor(apply_to=self.state_keys),
            StateActionTransform(
                apply_to=self.state_keys,
                normalization_modes={key: "min_max" for key in self.state_keys},
            ),
            # action transforms
            StateActionToTensor(apply_to=self.action_keys),
            StateActionTransform(
                apply_to=self.action_keys,
                normalization_modes={key: "min_max" for key in self.action_keys},
            ),
            # concat transforms
            ConcatTransform(
                video_concat_order=self.video_keys,
                state_concat_order=self.state_keys,
                action_concat_order=self.action_keys,
            ),
            # model-specific transform
            GR00TTransform(
                state_horizon=len(self.observation_indices),
                action_horizon=len(self.action_indices),
                max_state_dim=64,
                max_action_dim=self.action_dim,
                
            ),
        ]
        return ComposedModalityTransform(transforms=transforms)
###########################################################################################

class allex_theone_bimanual_neck_joint_long_full_config(BaseDataConfig):
    video_keys = ["video.camera_agentview", "video.camera_ext"]
    state_keys = [
        "state.right_arm_joints",
        "state.left_arm_joints",
        "state.right_hand_joints",
        "state.left_hand_joints",
        "state.neck_joints",
    ]
    action_keys = [
        "action.right_arm_joints",
        "action.left_arm_joints",
        "action.right_finger_joints",
        "action.left_finger_joints",
        "action.neck_joints",
    ]
    language_keys = ["annotation.human.task_description"]
    observation_indices = [0]
    action_indices = list(range(64))
    action_dim = 46

    def modality_config(self) -> dict[str, ModalityConfig]:
        video_modality = ModalityConfig(
            delta_indices=self.observation_indices,
            modality_keys=self.video_keys,
        )

        state_modality = ModalityConfig(
            delta_indices=self.observation_indices,
            modality_keys=self.state_keys,
        )

        action_modality = ModalityConfig(
            delta_indices=self.action_indices,
            modality_keys=self.action_keys,
        )

        language_modality = ModalityConfig(
            delta_indices=self.observation_indices,
            modality_keys=self.language_keys,
        )

        modality_configs = {
            "video": video_modality,
            "state": state_modality,
            "action": action_modality,
            "language": language_modality,
        }

        return modality_configs

    def transform(self) -> ModalityTransform:
        transforms = [
            # video transforms
            VideoToTensor(apply_to=self.video_keys),
            VideoCrop(apply_to=self.video_keys, scale=0.95),
            VideoResize(apply_to=self.video_keys, height=224, width=224, interpolation="linear"),
            VideoColorJitter(
                apply_to=self.video_keys,
                brightness=0.3,
                contrast=0.4,
                saturation=0.5,
                hue=0.08,
            ),
            VideoToNumpy(apply_to=self.video_keys),
            # state transforms
            StateActionToTensor(apply_to=self.state_keys),
            StateActionTransform(
                apply_to=self.state_keys,
                normalization_modes={key: "min_max" for key in self.state_keys},
            ),
            # action transforms
            StateActionToTensor(apply_to=self.action_keys),
            StateActionTransform(
                apply_to=self.action_keys,
                normalization_modes={key: "min_max" for key in self.action_keys},
            ),
            # concat transforms
            ConcatTransform(
                video_concat_order=self.video_keys,
                state_concat_order=self.state_keys,
                action_concat_order=self.action_keys,
            ),
            # model-specific transform
            GR00TTransform(
                state_horizon=len(self.observation_indices),
                action_horizon=len(self.action_indices),
                max_state_dim=64,
                max_action_dim=self.action_dim,
                
            ),
        ]
        return ComposedModalityTransform(transforms=transforms)
###########################################################################################

###########################################################################################
class allex_theone_bimanual_neck_ac_joint_full_config(BaseDataConfig):
    video_keys = ["video.camera_agentview", "video.camera_ext"]
    state_keys = [
        "state.right_arm_joints",
        "state.left_arm_joints",
        "state.right_hand_joints",
        "state.left_hand_joints",
    ]
    action_keys = [
        "action.right_arm_joints",
        "action.left_arm_joints",
        "action.right_finger_joints",
        "action.left_finger_joints",
        "action.neck_joints",
    ]
    language_keys = ["annotation.human.task_description"]
    observation_indices = [0]
    action_indices = list(range(32))
    action_dim = 46

    def modality_config(self) -> dict[str, ModalityConfig]:
        video_modality = ModalityConfig(
            delta_indices=self.observation_indices,
            modality_keys=self.video_keys,
        )

        state_modality = ModalityConfig(
            delta_indices=self.observation_indices,
            modality_keys=self.state_keys,
        )

        action_modality = ModalityConfig(
            delta_indices=self.action_indices,
            modality_keys=self.action_keys,
        )

        language_modality = ModalityConfig(
            delta_indices=self.observation_indices,
            modality_keys=self.language_keys,
        )

        modality_configs = {
            "video": video_modality,
            "state": state_modality,
            "action": action_modality,
            "language": language_modality,
        }

        return modality_configs

    def transform(self) -> ModalityTransform:
        transforms = [
            # video transforms
            VideoToTensor(apply_to=self.video_keys),
            VideoCrop(apply_to=self.video_keys, scale=0.95),
            VideoResize(apply_to=self.video_keys, height=224, width=224, interpolation="linear"),
            VideoColorJitter(
                apply_to=self.video_keys,
                brightness=0.3,
                contrast=0.4,
                saturation=0.5,
                hue=0.08,
            ),
            VideoToNumpy(apply_to=self.video_keys),
            # state transforms
            StateActionToTensor(apply_to=self.state_keys),
            StateActionTransform(
                apply_to=self.state_keys,
                normalization_modes={key: "min_max" for key in self.state_keys},
            ),
            # action transforms
            StateActionToTensor(apply_to=self.action_keys),
            StateActionTransform(
                apply_to=self.action_keys,
                normalization_modes={key: "min_max" for key in self.action_keys},
            ),
            # concat transforms
            ConcatTransform(
                video_concat_order=self.video_keys,
                state_concat_order=self.state_keys,
                action_concat_order=self.action_keys,
            ),
            # model-specific transform
            GR00TTransform(
                state_horizon=len(self.observation_indices),
                action_horizon=len(self.action_indices),
                max_state_dim=64,
                max_action_dim=self.action_dim,
                
            ),
        ]
        return ComposedModalityTransform(transforms=transforms)
###########################################################################################

class allex_theone_bimanual_neck_ac_joint_long_full_aug_config(BaseDataConfig):
    video_keys = ["video.camera_agentview", "video.camera_ext"]
    state_keys = [
        "state.right_arm_joints",
        "state.left_arm_joints",
        "state.right_hand_joints",
        "state.left_hand_joints",
    ]
    action_keys = [
        "action.right_arm_joints",
        "action.left_arm_joints",
        "action.right_finger_joints",
        "action.left_finger_joints",
        "action.neck_joints",
    ]
    language_keys = ["annotation.human.task_description"]
    observation_indices = [0]
    action_indices = list(range(64))
    action_dim = 46

    def modality_config(self) -> dict[str, ModalityConfig]:
        video_modality = ModalityConfig(
            delta_indices=self.observation_indices,
            modality_keys=self.video_keys,
        )

        state_modality = ModalityConfig(
            delta_indices=self.observation_indices,
            modality_keys=self.state_keys,
        )

        action_modality = ModalityConfig(
            delta_indices=self.action_indices,
            modality_keys=self.action_keys,
        )

        language_modality = ModalityConfig(
            delta_indices=self.observation_indices,
            modality_keys=self.language_keys,
        )

        modality_configs = {
            "video": video_modality,
            "state": state_modality,
            "action": action_modality,
            "language": language_modality,
        }

        return modality_configs

    def transform(self) -> ModalityTransform:
        transforms = [
            # video transforms
            VideoToTensor(apply_to=self.video_keys),
            VideoCrop(apply_to=self.video_keys, scale=0.95),
            VideoResize(apply_to=self.video_keys, height=224, width=224, interpolation="linear"),
            VideoColorJitter(
                apply_to=self.video_keys,
                brightness=0.8,
                contrast=0.9,
                saturation=0.9,
                hue=0.2,
            ),
            VideoToNumpy(apply_to=self.video_keys),
            # state transforms
            StateActionToTensor(apply_to=self.state_keys),
            StateActionTransform(
                apply_to=self.state_keys,
                normalization_modes={key: "min_max" for key in self.state_keys},
            ),
            # action transforms
            StateActionToTensor(apply_to=self.action_keys),
            StateActionTransform(
                apply_to=self.action_keys,
                normalization_modes={key: "min_max" for key in self.action_keys},
            ),
            # concat transforms
            ConcatTransform(
                video_concat_order=self.video_keys,
                state_concat_order=self.state_keys,
                action_concat_order=self.action_keys,
            ),
            # model-specific transform
            GR00TTransform(
                state_horizon=len(self.observation_indices),
                action_horizon=len(self.action_indices),
                max_state_dim=64,
                max_action_dim=self.action_dim,
                
            ),
        ]
        return ComposedModalityTransform(transforms=transforms)
###########################################################################################


###########################################################################################
class pos_only_right_arm_robotview_config(BaseDataConfig):
    video_keys = ["video.camera_ego"]
    state_keys = [
        "state.torso_joints",
        # "state.head_joints",
        "state.right_arm_joints",
        # "state.left_arm_joints",
        "state.right_hand_joints",
        # "state.left_hand_joints",
    ]
    action_keys = [
        "action.right_arm_eef_pos",
        "action.right_finger_joints",
    ]
    language_keys = ["annotation.human.task_description"]
    observation_indices = [0]
    action_indices = list(range(16))
    action_dim = 21

    def modality_config(self) -> dict[str, ModalityConfig]:
        video_modality = ModalityConfig(
            delta_indices=self.observation_indices,
            modality_keys=self.video_keys,
        )

        state_modality = ModalityConfig(
            delta_indices=self.observation_indices,
            modality_keys=self.state_keys,
        )

        action_modality = ModalityConfig(
            delta_indices=self.action_indices,
            modality_keys=self.action_keys,
        )

        language_modality = ModalityConfig(
            delta_indices=self.observation_indices,
            modality_keys=self.language_keys,
        )

        modality_configs = {
            "video": video_modality,
            "state": state_modality,
            "action": action_modality,
            "language": language_modality,
        }

        return modality_configs

    def transform(self) -> ModalityTransform:
        transforms = [
            # video transforms
            VideoToTensor(apply_to=self.video_keys),
            VideoCrop(apply_to=self.video_keys, scale=0.95),
            VideoResize(apply_to=self.video_keys, height=224, width=224, interpolation="linear"),
            VideoColorJitter(
                apply_to=self.video_keys,
                brightness=0.3,
                contrast=0.4,
                saturation=0.5,
                hue=0.08,
            ),
            VideoToNumpy(apply_to=self.video_keys),
            # state transforms
            StateActionToTensor(apply_to=self.state_keys),
            StateActionTransform(
                apply_to=self.state_keys,
                normalization_modes={key: "min_max" for key in self.state_keys},
            ),
            # action transforms
            StateActionToTensor(apply_to=self.action_keys),
            StateActionTransform(
                apply_to=self.action_keys,
                normalization_modes={key: "min_max" for key in self.action_keys},
            ),
            # concat transforms
            ConcatTransform(
                video_concat_order=self.video_keys,
                state_concat_order=self.state_keys,
                action_concat_order=self.action_keys,
            ),
            # model-specific transform
            GR00TTransform(
                state_horizon=len(self.observation_indices),
                action_horizon=len(self.action_indices),
                max_state_dim=64,
                max_action_dim=self.action_dim,
                
            ),
        ]
        return ComposedModalityTransform(transforms=transforms)
###########################################################################################


###########################################################################################
class pos_only_right_arm_robotview_long_config(BaseDataConfig):
    video_keys = ["video.camera_ego"]
    state_keys = [
        "state.torso_joints",
        # "state.head_joints",
        "state.right_arm_joints",
        # "state.left_arm_joints",
        "state.right_hand_joints",
        # "state.left_hand_joints",
    ]
    action_keys = [
        "action.right_arm_eef_pos",
        "action.right_finger_joints",
    ]
    language_keys = ["annotation.human.task_description"]
    observation_indices = [0]
    action_indices = list(range(64))
    action_dim = 21

    def modality_config(self) -> dict[str, ModalityConfig]:
        video_modality = ModalityConfig(
            delta_indices=self.observation_indices,
            modality_keys=self.video_keys,
        )

        state_modality = ModalityConfig(
            delta_indices=self.observation_indices,
            modality_keys=self.state_keys,
        )

        action_modality = ModalityConfig(
            delta_indices=self.action_indices,
            modality_keys=self.action_keys,
        )

        language_modality = ModalityConfig(
            delta_indices=self.observation_indices,
            modality_keys=self.language_keys,
        )

        modality_configs = {
            "video": video_modality,
            "state": state_modality,
            "action": action_modality,
            "language": language_modality,
        }

        return modality_configs

    def transform(self) -> ModalityTransform:
        transforms = [
            # video transforms
            VideoToTensor(apply_to=self.video_keys),
            VideoCrop(apply_to=self.video_keys, scale=0.95),
            VideoResize(apply_to=self.video_keys, height=224, width=224, interpolation="linear"),
            VideoColorJitter(
                apply_to=self.video_keys,
                brightness=0.3,
                contrast=0.4,
                saturation=0.5,
                hue=0.08,
            ),
            VideoToNumpy(apply_to=self.video_keys),
            # state transforms
            StateActionToTensor(apply_to=self.state_keys),
            StateActionTransform(
                apply_to=self.state_keys,
                normalization_modes={key: "min_max" for key in self.state_keys},
            ),
            # action transforms
            StateActionToTensor(apply_to=self.action_keys),
            StateActionTransform(
                apply_to=self.action_keys,
                normalization_modes={key: "min_max" for key in self.action_keys},
            ),
            # concat transforms
            ConcatTransform(
                video_concat_order=self.video_keys,
                state_concat_order=self.state_keys,
                action_concat_order=self.action_keys,
            ),
            # model-specific transform
            GR00TTransform(
                state_horizon=len(self.observation_indices),
                action_horizon=len(self.action_indices),
                max_state_dim=64,
                max_action_dim=self.action_dim,
                
            ),
        ]
        return ComposedModalityTransform(transforms=transforms)
###########################################################################################

###########################################################################################

class allex_theone_bimanual_neck_ac_joint_long_full_perspective_q99_config(BaseDataConfig):
    video_keys = ["video.camera_agentview", "video.camera_ext"]
    state_keys = [
        "state.right_arm_joints",
        "state.left_arm_joints",
        "state.right_hand_joints",
        "state.left_hand_joints",
    ]
    action_keys = [
        "action.right_arm_joints",
        "action.left_arm_joints",
        "action.right_finger_joints",
        "action.left_finger_joints",
        "action.neck_joints",
    ]
    language_keys = ["annotation.human.task_description"]
    observation_indices = [0]
    action_indices = list(range(64))
    action_dim = 46

    def modality_config(self) -> dict[str, ModalityConfig]:
        video_modality = ModalityConfig(
            delta_indices=self.observation_indices,
            modality_keys=self.video_keys,
        )

        state_modality = ModalityConfig(
            delta_indices=self.observation_indices,
            modality_keys=self.state_keys,
        )

        action_modality = ModalityConfig(
            delta_indices=self.action_indices,
            modality_keys=self.action_keys,
        )

        language_modality = ModalityConfig(
            delta_indices=self.observation_indices,
            modality_keys=self.language_keys,
        )

        modality_configs = {
            "video": video_modality,
            "state": state_modality,
            "action": action_modality,
            "language": language_modality,
        }

        return modality_configs

    def transform(self) -> ModalityTransform:
        transforms = [
            # video transforms
            VideoToTensor(apply_to=self.video_keys),
            VideoCrop(apply_to=self.video_keys, scale=0.95),
            VideoResize(apply_to=self.video_keys, height=224, width=224, interpolation="linear"),
            VideoPerspective(apply_to=["video.camera_ext"], distortion=0.1, p=0.5),
            VideoColorJitter(
                apply_to=self.video_keys,
                brightness=0.8,
                contrast=0.9,
                saturation=0.9,
                hue=0.2,
            ),
            VideoToNumpy(apply_to=self.video_keys),
            # state transforms
            StateActionToTensor(apply_to=self.state_keys),
            StateActionTransform(
                apply_to=self.state_keys,
                normalization_modes={key: "q99" for key in self.state_keys},
            ),
            # action transforms
            StateActionToTensor(apply_to=self.action_keys),
            StateActionTransform(
                apply_to=self.action_keys,
                normalization_modes={key: "q99" for key in self.action_keys},
            ),
            # concat transforms
            ConcatTransform(
                video_concat_order=self.video_keys,
                state_concat_order=self.state_keys,
                action_concat_order=self.action_keys,
            ),
            # model-specific transform
            GR00TTransform(
                state_horizon=len(self.observation_indices),
                action_horizon=len(self.action_indices),
                max_state_dim=64,
                max_action_dim=self.action_dim,
                
            ),
        ]
        return ComposedModalityTransform(transforms=transforms)
###########################################################################################


class allex_theone_bimanual_neck_ac_joint_long_full_aug_q99_config(BaseDataConfig):
    video_keys = ["video.camera_agentview", "video.camera_ext"]
    state_keys = [
        "state.right_arm_joints",
        "state.left_arm_joints",
        "state.right_hand_joints",
        "state.left_hand_joints",
    ]
    action_keys = [
        "action.right_arm_joints",
        "action.left_arm_joints",
        "action.right_finger_joints",
        "action.left_finger_joints",
        "action.neck_joints",
    ]
    language_keys = ["annotation.human.task_description"]
    observation_indices = [0]
    action_indices = list(range(64))
    action_dim = 46

    def modality_config(self) -> dict[str, ModalityConfig]:
        video_modality = ModalityConfig(
            delta_indices=self.observation_indices,
            modality_keys=self.video_keys,
        )

        state_modality = ModalityConfig(
            delta_indices=self.observation_indices,
            modality_keys=self.state_keys,
        )

        action_modality = ModalityConfig(
            delta_indices=self.action_indices,
            modality_keys=self.action_keys,
        )

        language_modality = ModalityConfig(
            delta_indices=self.observation_indices,
            modality_keys=self.language_keys,
        )

        modality_configs = {
            "video": video_modality,
            "state": state_modality,
            "action": action_modality,
            "language": language_modality,
        }

        return modality_configs

    def transform(self) -> ModalityTransform:
        transforms = [
            # video transforms
            VideoToTensor(apply_to=self.video_keys),
            VideoCrop(apply_to=self.video_keys, scale=0.95),
            VideoResize(apply_to=self.video_keys, height=224, width=224, interpolation="linear"),
            VideoColorJitter(
                apply_to=self.video_keys,
                brightness=0.8,
                contrast=0.9,
                saturation=0.9,
                hue=0.2,
            ),
            VideoToNumpy(apply_to=self.video_keys),
            # state transforms
            StateActionToTensor(apply_to=self.state_keys),
            StateActionTransform(
                apply_to=self.state_keys,
                normalization_modes={key: "q99" for key in self.state_keys},
            ),
            # action transforms
            StateActionToTensor(apply_to=self.action_keys),
            StateActionTransform(
                apply_to=self.action_keys,
                normalization_modes={key: "q99" for key in self.action_keys},
            ),
            # concat transforms
            ConcatTransform(
                video_concat_order=self.video_keys,
                state_concat_order=self.state_keys,
                action_concat_order=self.action_keys,
            ),
            # model-specific transform
            GR00TTransform(
                state_horizon=len(self.observation_indices),
                action_horizon=len(self.action_indices),
                max_state_dim=64,
                max_action_dim=self.action_dim,
                
            ),
        ]
        return ComposedModalityTransform(transforms=transforms)
###########################################################################################


class allex_theone_bimanual_46_long_egoside_aug_config(BaseDataConfig):
    video_keys = ["video.camera_agentview", "video.camera_ext"]
    state_keys = [
        "state.right_arm_joints",
        "state.left_arm_joints",
        "state.right_hand_joints",
        "state.left_hand_joints",
        "state.neck_joints",
    ]
    action_keys = [
        "action.right_arm_joints",
        "action.left_arm_joints",
        "action.right_finger_joints",
        "action.left_finger_joints",
        "action.neck_joints",
    ]
    language_keys = ["annotation.human.task_description"]
    observation_indices = [0]
    action_indices = list(range(64))
    action_dim = 46

    def modality_config(self) -> dict[str, ModalityConfig]:
        video_modality = ModalityConfig(
            delta_indices=self.observation_indices,
            modality_keys=self.video_keys,
        )

        state_modality = ModalityConfig(
            delta_indices=self.observation_indices,
            modality_keys=self.state_keys,
        )

        action_modality = ModalityConfig(
            delta_indices=self.action_indices,
            modality_keys=self.action_keys,
        )

        language_modality = ModalityConfig(
            delta_indices=self.observation_indices,
            modality_keys=self.language_keys,
        )

        modality_configs = {
            "video": video_modality,
            "state": state_modality,
            "action": action_modality,
            "language": language_modality,
        }

        return modality_configs

    def transform(self) -> ModalityTransform:
        transforms = [
            # video transforms
            VideoToTensor(apply_to=self.video_keys),
            VideoCrop(apply_to=self.video_keys, scale=0.95),
            VideoResize(apply_to=self.video_keys, height=224, width=224, interpolation="linear"),
            VideoColorJitter(
                apply_to=self.video_keys,
                brightness=0.8,
                contrast=0.9,
                saturation=0.9,
                hue=0.2,
            ),
            VideoToNumpy(apply_to=self.video_keys),
            # state transforms
            StateActionToTensor(apply_to=self.state_keys),
            StateActionTransform(
                apply_to=self.state_keys,
                normalization_modes={key: "q99" for key in self.state_keys},
            ),
            # action transforms
            StateActionToTensor(apply_to=self.action_keys),
            StateActionTransform(
                apply_to=self.action_keys,
                normalization_modes={key: "q99" for key in self.action_keys},
            ),
            # concat transforms
            ConcatTransform(
                video_concat_order=self.video_keys,
                state_concat_order=self.state_keys,
                action_concat_order=self.action_keys,
            ),
            # model-specific transform
            GR00TTransform(
                state_horizon=len(self.observation_indices),
                action_horizon=len(self.action_indices),
                max_state_dim=64,
                max_action_dim=self.action_dim,
                
            ),
        ]
        return ComposedModalityTransform(transforms=transforms)
###########################################################################################


class allex_theone_bimanual_46_long_ego_side_config(BaseDataConfig):
    video_keys = ["video.camera_ego_left", "video.camera_side"]
    state_keys = [
        "state.right_arm_joints",
        "state.left_arm_joints",
        "state.right_hand_joints",
        "state.left_hand_joints",
        "state.neck_joints",
    ]
    action_keys = [
        "action.right_arm_joints",
        "action.left_arm_joints",
        "action.right_finger_joints",
        "action.left_finger_joints",
        "action.neck_joints",
    ]
    language_keys = ["annotation.human.task_description"]
    observation_indices = [0]
    action_indices = list(range(64))
    action_dim = 46

    def modality_config(self) -> dict[str, ModalityConfig]:
        video_modality = ModalityConfig(
            delta_indices=self.observation_indices,
            modality_keys=self.video_keys,
        )

        state_modality = ModalityConfig(
            delta_indices=self.observation_indices,
            modality_keys=self.state_keys,
        )

        action_modality = ModalityConfig(
            delta_indices=self.action_indices,
            modality_keys=self.action_keys,
        )

        language_modality = ModalityConfig(
            delta_indices=self.observation_indices,
            modality_keys=self.language_keys,
        )

        modality_configs = {
            "video": video_modality,
            "state": state_modality,
            "action": action_modality,
            "language": language_modality,
        }

        return modality_configs

    def transform(self) -> ModalityTransform:
        transforms = [
            # video transforms
            VideoToTensor(apply_to=self.video_keys),
            VideoPerspective(apply_to=["video.camera_side"], distortion=0.05, p=0.5),
            VideoCrop(apply_to=self.video_keys, scale=0.95),
            VideoResize(apply_to=self.video_keys, height=224, width=224, interpolation="linear"),
            VideoColorJitter(
                apply_to=self.video_keys,
                brightness=0.8,
                contrast=0.9,
                saturation=0.9,
                hue=0.2,
            ),
            VideoToNumpy(apply_to=self.video_keys),
            # state transforms
            StateActionToTensor(apply_to=self.state_keys),
            StateActionTransform(
                apply_to=self.state_keys,
                normalization_modes={key: "q99" for key in self.state_keys},
            ),
            # action transforms
            StateActionToTensor(apply_to=self.action_keys),
            StateActionTransform(
                apply_to=self.action_keys,
                normalization_modes={key: "q99" for key in self.action_keys},
            ),
            # concat transforms
            ConcatTransform(
                video_concat_order=self.video_keys,
                state_concat_order=self.state_keys,
                action_concat_order=self.action_keys,
            ),
            # model-specific transform
            GR00TTransform(
                state_horizon=len(self.observation_indices),
                action_horizon=len(self.action_indices),
                max_state_dim=64,
                max_action_dim=self.action_dim,
                
            ),
        ]
        return ComposedModalityTransform(transforms=transforms)
###########################################################################################


class allex_theone_bimanual_46_short_ego_side_config(BaseDataConfig):
    video_keys = ["video.camera_ego_left", "video.camera_side"]
    state_keys = [
        "state.right_arm_joints",
        "state.left_arm_joints",
        "state.right_hand_joints",
        "state.left_hand_joints",
        "state.neck_joints",
    ]
    action_keys = [
        "action.right_arm_joints",
        "action.left_arm_joints",
        "action.right_finger_joints",
        "action.left_finger_joints",
        "action.neck_joints",
    ]
    language_keys = ["annotation.human.task_description"]
    observation_indices = [0]
    action_indices = list(range(32))
    action_dim = 46

    def modality_config(self) -> dict[str, ModalityConfig]:
        video_modality = ModalityConfig(
            delta_indices=self.observation_indices,
            modality_keys=self.video_keys,
        )

        state_modality = ModalityConfig(
            delta_indices=self.observation_indices,
            modality_keys=self.state_keys,
        )

        action_modality = ModalityConfig(
            delta_indices=self.action_indices,
            modality_keys=self.action_keys,
        )

        language_modality = ModalityConfig(
            delta_indices=self.observation_indices,
            modality_keys=self.language_keys,
        )

        modality_configs = {
            "video": video_modality,
            "state": state_modality,
            "action": action_modality,
            "language": language_modality,
        }

        return modality_configs

    def transform(self) -> ModalityTransform:
        transforms = [
            # video transforms
            VideoToTensor(apply_to=self.video_keys),
            VideoPerspective(apply_to=["video.camera_side"], distortion=0.05, p=0.5),
            VideoCrop(apply_to=self.video_keys, scale=0.95),
            VideoResize(apply_to=self.video_keys, height=224, width=224, interpolation="linear"),
            VideoColorJitter(
                apply_to=self.video_keys,
                brightness=0.8,
                contrast=0.9,
                saturation=0.9,
                hue=0.2,
            ),
            VideoToNumpy(apply_to=self.video_keys),
            # state transforms
            StateActionToTensor(apply_to=self.state_keys),
            StateActionTransform(
                apply_to=self.state_keys,
                normalization_modes={key: "q99" for key in self.state_keys},
            ),
            # action transforms
            StateActionToTensor(apply_to=self.action_keys),
            StateActionTransform(
                apply_to=self.action_keys,
                normalization_modes={key: "q99" for key in self.action_keys},
            ),
            # concat transforms
            ConcatTransform(
                video_concat_order=self.video_keys,
                state_concat_order=self.state_keys,
                action_concat_order=self.action_keys,
            ),
            # model-specific transform
            GR00TTransform(
                state_horizon=len(self.observation_indices),
                action_horizon=len(self.action_indices),
                max_state_dim=64,
                max_action_dim=self.action_dim,
                
            ),
        ]
        return ComposedModalityTransform(transforms=transforms)
###########################################################################################


class allex_theone_bimanual_46_long_egostereo_config(BaseDataConfig):
    video_keys = ["video.camera_ego_left", "video.camera_ego_right"]
    state_keys = [
        "state.right_arm_joints",
        "state.left_arm_joints",
        "state.right_hand_joints",
        "state.left_hand_joints",
        "state.neck_joints",
    ]
    action_keys = [
        "action.right_arm_joints",
        "action.left_arm_joints",
        "action.right_finger_joints",
        "action.left_finger_joints",
        "action.neck_joints",
    ]
    language_keys = ["annotation.human.task_description"]
    observation_indices = [0]
    action_indices = list(range(64))
    action_dim = 46

    def modality_config(self) -> dict[str, ModalityConfig]:
        video_modality = ModalityConfig(
            delta_indices=self.observation_indices,
            modality_keys=self.video_keys,
        )

        state_modality = ModalityConfig(
            delta_indices=self.observation_indices,
            modality_keys=self.state_keys,
        )

        action_modality = ModalityConfig(
            delta_indices=self.action_indices,
            modality_keys=self.action_keys,
        )

        language_modality = ModalityConfig(
            delta_indices=self.observation_indices,
            modality_keys=self.language_keys,
        )

        modality_configs = {
            "video": video_modality,
            "state": state_modality,
            "action": action_modality,
            "language": language_modality,
        }

        return modality_configs

    def transform(self) -> ModalityTransform:
        transforms = [
            # video transforms
            VideoToTensor(apply_to=self.video_keys),
            VideoCrop(apply_to=self.video_keys, scale=0.95),
            VideoResize(apply_to=self.video_keys, height=224, width=224, interpolation="linear"),
            VideoColorJitter(
                apply_to=self.video_keys,
                brightness=0.8,
                contrast=0.9,
                saturation=0.9,
                hue=0.2,
            ),
            VideoToNumpy(apply_to=self.video_keys),
            # state transforms
            StateActionToTensor(apply_to=self.state_keys),
            StateActionTransform(
                apply_to=self.state_keys,
                normalization_modes={key: "q99" for key in self.state_keys},
            ),
            # action transforms
            StateActionToTensor(apply_to=self.action_keys),
            StateActionTransform(
                apply_to=self.action_keys,
                normalization_modes={key: "q99" for key in self.action_keys},
            ),
            # concat transforms
            ConcatTransform(
                video_concat_order=self.video_keys,
                state_concat_order=self.state_keys,
                action_concat_order=self.action_keys,
            ),
            # model-specific transform
            GR00TTransform(
                state_horizon=len(self.observation_indices),
                action_horizon=len(self.action_indices),
                max_state_dim=64,
                max_action_dim=self.action_dim,
                
            ),
        ]
        return ComposedModalityTransform(transforms=transforms)
###########################################################################################


class allex_theone_bimanual_46_long_egostereo_side_config(BaseDataConfig):
    video_keys = ["video.camera_ego_left", "video.camera_ego_right", "video.camera_side"]
    state_keys = [
        "state.right_arm_joints",
        "state.left_arm_joints",
        "state.right_hand_joints",
        "state.left_hand_joints",
        "state.neck_joints",
    ]
    action_keys = [
        "action.right_arm_joints",
        "action.left_arm_joints",
        "action.right_finger_joints",
        "action.left_finger_joints",
        "action.neck_joints",
    ]
    language_keys = ["annotation.human.task_description"]
    observation_indices = [0]
    action_indices = list(range(64))
    action_dim = 46

    def modality_config(self) -> dict[str, ModalityConfig]:
        video_modality = ModalityConfig(
            delta_indices=self.observation_indices,
            modality_keys=self.video_keys,
        )

        state_modality = ModalityConfig(
            delta_indices=self.observation_indices,
            modality_keys=self.state_keys,
        )

        action_modality = ModalityConfig(
            delta_indices=self.action_indices,
            modality_keys=self.action_keys,
        )

        language_modality = ModalityConfig(
            delta_indices=self.observation_indices,
            modality_keys=self.language_keys,
        )

        modality_configs = {
            "video": video_modality,
            "state": state_modality,
            "action": action_modality,
            "language": language_modality,
        }

        return modality_configs

    def transform(self) -> ModalityTransform:
        transforms = [
            # video transforms
            VideoToTensor(apply_to=self.video_keys),
            VideoPerspective(apply_to=["video.camera_side"], distortion=0.05, p=0.5),
            VideoCrop(apply_to=self.video_keys, scale=0.95),
            VideoResize(apply_to=self.video_keys, height=224, width=224, interpolation="linear"),
            VideoColorJitter(
                apply_to=self.video_keys,
                brightness=0.8,
                contrast=0.9,
                saturation=0.9,
                hue=0.2,
            ),
            VideoToNumpy(apply_to=self.video_keys),
            # state transforms
            StateActionToTensor(apply_to=self.state_keys),
            StateActionTransform(
                apply_to=self.state_keys,
                normalization_modes={key: "q99" for key in self.state_keys},
            ),
            # action transforms
            StateActionToTensor(apply_to=self.action_keys),
            StateActionTransform(
                apply_to=self.action_keys,
                normalization_modes={key: "q99" for key in self.action_keys},
            ),
            # concat transforms
            ConcatTransform(
                video_concat_order=self.video_keys,
                state_concat_order=self.state_keys,
                action_concat_order=self.action_keys,
            ),
            # model-specific transform
            GR00TTransform(
                state_horizon=len(self.observation_indices),
                action_horizon=len(self.action_indices),
                max_state_dim=64,
                max_action_dim=self.action_dim,
                
            ),
        ]
        return ComposedModalityTransform(transforms=transforms)
###########################################################################################


###########################################################################################

class allex_theone_bimanual_neck_joint_long_side_aug_config(BaseDataConfig):
    video_keys = ["video.camera_ext"]
    state_keys = [
        "state.right_arm_joints",
        "state.left_arm_joints",
        "state.right_hand_joints",
        "state.left_hand_joints",
        "state.neck_joints",
    ]
    action_keys = [
        "action.right_arm_joints",
        "action.left_arm_joints",
        "action.right_finger_joints",
        "action.left_finger_joints",
        "action.neck_joints",
    ]
    language_keys = ["annotation.human.task_description"]
    observation_indices = [0]
    action_indices = list(range(64))
    action_dim = 46

    def modality_config(self) -> dict[str, ModalityConfig]:
        video_modality = ModalityConfig(
            delta_indices=self.observation_indices,
            modality_keys=self.video_keys,
        )

        state_modality = ModalityConfig(
            delta_indices=self.observation_indices,
            modality_keys=self.state_keys,
        )

        action_modality = ModalityConfig(
            delta_indices=self.action_indices,
            modality_keys=self.action_keys,
        )

        language_modality = ModalityConfig(
            delta_indices=self.observation_indices,
            modality_keys=self.language_keys,
        )

        modality_configs = {
            "video": video_modality,
            "state": state_modality,
            "action": action_modality,
            "language": language_modality,
        }

        return modality_configs

    def transform(self) -> ModalityTransform:
        transforms = [
            # video transforms
            VideoToTensor(apply_to=self.video_keys),
            VideoCrop(apply_to=self.video_keys, scale=0.95),
            VideoResize(apply_to=self.video_keys, height=224, width=224, interpolation="linear"),
            VideoColorJitter(
                apply_to=self.video_keys,
                brightness=0.8,
                contrast=0.9,
                saturation=0.9,
                hue=0.2,
            ),
            VideoToNumpy(apply_to=self.video_keys),
            # state transforms
            StateActionToTensor(apply_to=self.state_keys),
            StateActionTransform(
                apply_to=self.state_keys,
                normalization_modes={key: "min_max" for key in self.state_keys},
            ),
            # action transforms
            StateActionToTensor(apply_to=self.action_keys),
            StateActionTransform(
                apply_to=self.action_keys,
                normalization_modes={key: "min_max" for key in self.action_keys},
            ),
            # concat transforms
            ConcatTransform(
                video_concat_order=self.video_keys,
                state_concat_order=self.state_keys,
                action_concat_order=self.action_keys,
            ),
            # model-specific transform
            GR00TTransform(
                state_horizon=len(self.observation_indices),
                action_horizon=len(self.action_indices),
                max_state_dim=64,
                max_action_dim=self.action_dim,
                
            ),
        ]
        return ComposedModalityTransform(transforms=transforms)
###########################################################################################

###########################################################################################
class pos_only_dual_arm_robotview_config(BaseDataConfig):
    video_keys = ["video.camera_ego"]
    state_keys = [
        "state.torso_joints",   # 4
        # "state.head_joints",
        "state.right_arm_joints",   # 7
        "state.left_arm_joints",    # 7
        "state.right_hand_joints",  # 20
        "state.left_hand_joints",   # 20
    ]
    action_keys = [
        "action.right_arm_eef_pos",
        "action.left_arm_eef_pos",
        "action.right_finger_joints",
        "action.left_finger_joints",
    ]
    language_keys = ["annotation.human.task_description"]
    observation_indices = [0]
    action_indices = list(range(16))

    def modality_config(self) -> dict[str, ModalityConfig]:
        video_modality = ModalityConfig(
            delta_indices=self.observation_indices,
            modality_keys=self.video_keys,
        )

        state_modality = ModalityConfig(
            delta_indices=self.observation_indices,
            modality_keys=self.state_keys,
        )

        action_modality = ModalityConfig(
            delta_indices=self.action_indices,
            modality_keys=self.action_keys,
        )

        language_modality = ModalityConfig(
            delta_indices=self.observation_indices,
            modality_keys=self.language_keys,
        )

        modality_configs = {
            "video": video_modality,
            "state": state_modality,
            "action": action_modality,
            "language": language_modality,
        }

        return modality_configs

    def transform(self) -> ModalityTransform:
        transforms = [
            # video transforms
            VideoToTensor(apply_to=self.video_keys),
            VideoCrop(apply_to=self.video_keys, scale=0.95),
            VideoResize(apply_to=self.video_keys, height=224, width=224, interpolation="linear"),
            VideoColorJitter(
                apply_to=self.video_keys,
                brightness=0.3,
                contrast=0.4,
                saturation=0.5,
                hue=0.08,
            ),
            VideoToNumpy(apply_to=self.video_keys),
            # state transforms
            StateActionToTensor(apply_to=self.state_keys),
            StateActionTransform(
                apply_to=self.state_keys,
                normalization_modes={key: "min_max" for key in self.state_keys},
            ),
            # action transforms
            StateActionToTensor(apply_to=self.action_keys),
            StateActionTransform(
                apply_to=self.action_keys,
                normalization_modes={key: "min_max" for key in self.action_keys},
            ),
            # concat transforms
            ConcatTransform(
                video_concat_order=self.video_keys,
                state_concat_order=self.state_keys,
                action_concat_order=self.action_keys,
            ),
            # model-specific transform
            GR00TTransform(
                state_horizon=len(self.observation_indices),
                action_horizon=len(self.action_indices),
                max_state_dim=64,
                # max_state_dim=58,
                max_action_dim=42,
            ),
        ]
        return ComposedModalityTransform(transforms=transforms)
###########################################################################################

###########################################################################################
class pos_only_right_arm_multiview_config(BaseDataConfig):
    video_keys = ["video.camera_ego", "video.camera_ext"]
    state_keys = [
        "state.torso_joints",
        # "state.head_joints",
        "state.right_arm_joints",
        # "state.left_arm_joints",
        "state.right_hand_joints",
        # "state.left_hand_joints",
    ]
    action_keys = [
        "action.right_arm_eef_pos",
        "action.right_finger_joints",
    ]
    language_keys = ["annotation.human.task_description"]
    observation_indices = [0]
    action_indices = list(range(16))

    def modality_config(self) -> dict[str, ModalityConfig]:
        video_modality = ModalityConfig(
            delta_indices=self.observation_indices,
            modality_keys=self.video_keys,
        )

        state_modality = ModalityConfig(
            delta_indices=self.observation_indices,
            modality_keys=self.state_keys,
        )

        action_modality = ModalityConfig(
            delta_indices=self.action_indices,
            modality_keys=self.action_keys,
        )

        language_modality = ModalityConfig(
            delta_indices=self.observation_indices,
            modality_keys=self.language_keys,
        )

        modality_configs = {
            "video": video_modality,
            "state": state_modality,
            "action": action_modality,
            "language": language_modality,
        }

        return modality_configs

    def transform(self) -> ModalityTransform:
        transforms = [
            # video transforms
            VideoToTensor(apply_to=self.video_keys),
            VideoCrop(apply_to=self.video_keys, scale=0.95),
            VideoResize(apply_to=self.video_keys, height=224, width=224, interpolation="linear"),
            VideoColorJitter(
                apply_to=self.video_keys,
                brightness=0.3,
                contrast=0.4,
                saturation=0.5,
                hue=0.08,
            ),
            VideoToNumpy(apply_to=self.video_keys),
            # state transforms
            StateActionToTensor(apply_to=self.state_keys),
            StateActionTransform(
                apply_to=self.state_keys,
                normalization_modes={key: "min_max" for key in self.state_keys},
            ),
            # action transforms
            StateActionToTensor(apply_to=self.action_keys),
            StateActionTransform(
                apply_to=self.action_keys,
                normalization_modes={key: "min_max" for key in self.action_keys},
            ),
            # concat transforms
            ConcatTransform(
                video_concat_order=self.video_keys,
                state_concat_order=self.state_keys,
                action_concat_order=self.action_keys,
            ),
            # model-specific transform
            GR00TTransform(
                state_horizon=len(self.observation_indices),
                action_horizon=len(self.action_indices),
                max_state_dim=64,
                max_action_dim=21,
                # max_action_dim=12,    # for lift_cylinder_reduced_hand
                # max_action_dim=10,    # for lift_cylinder_reduced_hand_10
            ),
        ]
        return ComposedModalityTransform(transforms=transforms)
###########################################################################################

###########################################################################################
class pos_only_dual_arm_multiview_config(BaseDataConfig):
    video_keys = ["video.camera_ego", "video.camera_ext"]
    state_keys = [
        "state.torso_joints",
        # "state.head_joints",
        "state.right_arm_joints",
        "state.left_arm_joints",
        "state.right_hand_joints",
        "state.left_hand_joints",
    ]
    action_keys = [
        "action.right_arm_eef_pos",
        "action.left_arm_eef_pos",
        "action.right_finger_joints",
        "action.left_finger_joints",
    ]
    language_keys = ["annotation.human.task_description"]
    observation_indices = [0]
    action_indices = list(range(16))

    def modality_config(self) -> dict[str, ModalityConfig]:
        video_modality = ModalityConfig(
            delta_indices=self.observation_indices,
            modality_keys=self.video_keys,
        )

        state_modality = ModalityConfig(
            delta_indices=self.observation_indices,
            modality_keys=self.state_keys,
        )

        action_modality = ModalityConfig(
            delta_indices=self.action_indices,
            modality_keys=self.action_keys,
        )

        language_modality = ModalityConfig(
            delta_indices=self.observation_indices,
            modality_keys=self.language_keys,
        )

        modality_configs = {
            "video": video_modality,
            "state": state_modality,
            "action": action_modality,
            "language": language_modality,
        }

        return modality_configs

    def transform(self) -> ModalityTransform:
        transforms = [
            # video transforms
            VideoToTensor(apply_to=self.video_keys),
            VideoCrop(apply_to=self.video_keys, scale=0.95),
            VideoResize(apply_to=self.video_keys, height=224, width=224, interpolation="linear"),
            VideoColorJitter(
                apply_to=self.video_keys,
                brightness=0.3,
                contrast=0.4,
                saturation=0.5,
                hue=0.08,
            ),
            VideoToNumpy(apply_to=self.video_keys),
            # state transforms
            StateActionToTensor(apply_to=self.state_keys),
            StateActionTransform(
                apply_to=self.state_keys,
                normalization_modes={key: "min_max" for key in self.state_keys},
            ),
            # action transforms
            StateActionToTensor(apply_to=self.action_keys),
            StateActionTransform(
                apply_to=self.action_keys,
                normalization_modes={key: "min_max" for key in self.action_keys},
            ),
            # concat transforms
            ConcatTransform(
                video_concat_order=self.video_keys,
                state_concat_order=self.state_keys,
                action_concat_order=self.action_keys,
            ),
            # model-specific transform
            GR00TTransform(
                state_horizon=len(self.observation_indices),
                action_horizon=len(self.action_indices),
                max_state_dim=64,
                # max_state_dim=58,
                max_action_dim=42,
            ),
        ]
        return ComposedModalityTransform(transforms=transforms)
###########################################################################################

###########################################################################################

class egodex_naive_config(BaseDataConfig):
    video_keys = ["video.camera"]
    state_keys = [
        "state.left_hand",
        "state.left_hand_rotation",
        "state.left_hand_fingertips",
        "state.right_hand",
        "state.right_hand_rotation",
        "state.right_hand_fingertips",
    ]
    action_keys = [
        "action.left_hand",
        "action.left_hand_rotation",
        "action.left_hand_fingertips",
        "action.right_hand",
        "action.right_hand_rotation",
        "action.right_hand_fingertips",
    ]
    language_keys = ["annotation.language_instruction"]
    observation_indices = [0]
    action_indices = list(range(16))
    action_dim = 48

    def modality_config(self) -> dict[str, ModalityConfig]:
        video_modality = ModalityConfig(
            delta_indices=self.observation_indices,
            modality_keys=self.video_keys,
        )

        state_modality = ModalityConfig(
            delta_indices=self.observation_indices,
            modality_keys=self.state_keys,
        )

        action_modality = ModalityConfig(
            delta_indices=self.action_indices,
            modality_keys=self.action_keys,
        )

        language_modality = ModalityConfig(
            delta_indices=self.observation_indices,
            modality_keys=self.language_keys,
        )

        modality_configs = {
            "video": video_modality,
            "state": state_modality,
            "action": action_modality,
            "language": language_modality,
        }

        return modality_configs

    def transform(self) -> ModalityTransform:
        transforms = [
            # video transforms
            VideoToTensor(apply_to=self.video_keys),
            VideoCrop(apply_to=self.video_keys, scale=0.95),
            VideoResize(apply_to=self.video_keys, height=224, width=224, interpolation="linear"),
            VideoColorJitter(
                apply_to=self.video_keys,
                brightness=0.2,
                contrast=0.2,
                saturation=0.1,
                hue=0.0,
            ),
            VideoToNumpy(apply_to=self.video_keys),
            # state transforms
            StateActionToTensor(apply_to=self.state_keys),
            StateActionTransform(
                apply_to=self.state_keys,
                normalization_modes={key: "q99" for key in self.state_keys},
            ),
            # action transforms
            StateActionToTensor(apply_to=self.action_keys),
            StateActionTransform(
                apply_to=self.action_keys,
                normalization_modes={key: "q99" for key in self.action_keys},
            ),
            # concat transforms
            ConcatTransform(
                video_concat_order=self.video_keys,
                state_concat_order=self.state_keys,
                action_concat_order=self.action_keys,
            ),
            # model-specific transform
            GR00TTransform(
                state_horizon=len(self.observation_indices),
                action_horizon=len(self.action_indices),
                max_state_dim=64,
                max_action_dim=self.action_dim,
                
            ),
        ]
        return ComposedModalityTransform(transforms=transforms)


class egodex_mano_config(BaseDataConfig):
    video_keys = ["video.camera"]
    state_keys = [
        "state.left_hand",
        "state.left_hand_rotation",
        "state.left_hand_mano21_joints",
        "state.right_hand",
        "state.right_hand_rotation",
        "state.right_hand_mano21_joints",
    ]
    action_keys = [
        "action.left_hand",
        "action.left_hand_rotation",
        "action.left_hand_mano21_joints",
        "action.right_hand",
        "action.right_hand_rotation",
        "action.right_hand_mano21_joints",
    ]
    language_keys = ["annotation.language_instruction"]
    observation_indices = [0]
    action_indices = list(range(16))
    action_dim = 144

    def modality_config(self) -> dict[str, ModalityConfig]:
        video_modality = ModalityConfig(
            delta_indices=self.observation_indices,
            modality_keys=self.video_keys,
        )

        state_modality = ModalityConfig(
            delta_indices=self.observation_indices,
            modality_keys=self.state_keys,
        )

        action_modality = ModalityConfig(
            delta_indices=self.action_indices,
            modality_keys=self.action_keys,
        )

        language_modality = ModalityConfig(
            delta_indices=self.observation_indices,
            modality_keys=self.language_keys,
        )

        modality_configs = {
            "video": video_modality,
            "state": state_modality,
            "action": action_modality,
            "language": language_modality,
        }

        return modality_configs

    def transform(self) -> ModalityTransform:
        transforms = [
            # video transforms
            VideoToTensor(apply_to=self.video_keys),
            VideoCrop(apply_to=self.video_keys, scale=0.95),
            VideoResize(apply_to=self.video_keys, height=224, width=224, interpolation="linear"),
            VideoColorJitter(
                apply_to=self.video_keys,
                brightness=0.2,
                contrast=0.2,
                saturation=0.1,
                hue=0.0,
            ),
            VideoToNumpy(apply_to=self.video_keys),
            # state transforms
            StateActionToTensor(apply_to=self.state_keys),
            StateActionTransform(
                apply_to=self.state_keys,
                normalization_modes={key: "q99" for key in self.state_keys},
            ),
            # action transforms
            StateActionToTensor(apply_to=self.action_keys),
            StateActionTransform(
                apply_to=self.action_keys,
                normalization_modes={key: "q99" for key in self.action_keys},
            ),
            # concat transforms
            ConcatTransform(
                video_concat_order=self.video_keys,
                state_concat_order=self.state_keys,
                action_concat_order=self.action_keys,
            ),
            # model-specific transform
            GR00TTransform(
                state_horizon=len(self.observation_indices),
                action_horizon=len(self.action_indices),
                max_state_dim=64,
                max_action_dim=self.action_dim,
                
            ),
        ]
        return ComposedModalityTransform(transforms=transforms)

class agibot_naive_config(BaseDataConfig):
    video_keys = ["video.top_head", "video.hand_left", "video.hand_right"]
    state_keys = ["state.observation_state"]
    action_keys = ["action.action"]
    language_keys = ["annotation.language_instruction"]
    observation_indices = [0]
    action_indices = list(range(22))  # 22-dimensional action
    action_dim = 22

    def modality_config(self) -> dict[str, ModalityConfig]:
        video_modality = ModalityConfig(
            delta_indices=self.observation_indices,
            modality_keys=self.video_keys,
        )

        state_modality = ModalityConfig(
            delta_indices=self.observation_indices,
            modality_keys=self.state_keys,
        )

        action_modality = ModalityConfig(
            delta_indices=self.action_indices,
            modality_keys=self.action_keys,
        )

        language_modality = ModalityConfig(
            delta_indices=self.observation_indices,
            modality_keys=self.language_keys,
        )

        modality_configs = {
            "video": video_modality,
            "state": state_modality,
            "action": action_modality,
            "language": language_modality,
        }

        return modality_configs

    def transform(self) -> ModalityTransform:
        transforms = [
            # video transforms
            VideoToTensor(apply_to=self.video_keys),
            VideoCrop(apply_to=self.video_keys, scale=0.95),
            VideoResize(apply_to=self.video_keys, height=224, width=224, interpolation="linear"),
            VideoColorJitter(
                apply_to=self.video_keys,
                brightness=0.2,
                contrast=0.2,
                saturation=0.1,
                hue=0.0,
            ),
            VideoToNumpy(apply_to=self.video_keys),
            # state transforms
            StateActionToTensor(apply_to=self.state_keys),
            StateActionTransform(
                apply_to=self.state_keys,
                normalization_modes={key: "q99" for key in self.state_keys},
            ),
            # action transforms
            StateActionToTensor(apply_to=self.action_keys),
            StateActionTransform(
                apply_to=self.action_keys,
                normalization_modes={key: "q99" for key in self.action_keys},
            ),
            # concat transforms
            ConcatTransform(
                video_concat_order=self.video_keys,
                state_concat_order=self.state_keys,
                action_concat_order=self.action_keys,
            ),
            # model-specific transform
            GR00TTransform(
                state_horizon=len(self.observation_indices),
                action_horizon=len(self.action_indices),
                max_state_dim=64,
                max_action_dim=self.action_dim,
                
            ),
        ]
        return ComposedModalityTransform(transforms=transforms)
###########################################################################################



class allex_thetwo_46_ck16_egostereo_config(BaseDataConfig):
    video_keys = ["video.camera_ego_left", "video.camera_ego_right"]
    state_keys = [
        "state.right_arm_joints",
        "state.left_arm_joints",
        "state.right_hand_joints",
        "state.left_hand_joints",
        "state.neck_joints",
    ]
    action_keys = [
        "action.right_arm_joints",
        "action.left_arm_joints",
        "action.right_finger_joints",
        "action.left_finger_joints",
        "action.neck_joints",
    ]
    language_keys = ["annotation.human.task_description"]
    observation_indices = [0]
    action_indices = list(range(16))
    action_dim = 46

    def modality_config(self) -> dict[str, ModalityConfig]:
        video_modality = ModalityConfig(
            delta_indices=self.observation_indices,
            modality_keys=self.video_keys,
        )

        state_modality = ModalityConfig(
            delta_indices=self.observation_indices,
            modality_keys=self.state_keys,
        )

        action_modality = ModalityConfig(
            delta_indices=self.action_indices,
            modality_keys=self.action_keys,
        )

        language_modality = ModalityConfig(
            delta_indices=self.observation_indices,
            modality_keys=self.language_keys,
        )

        modality_configs = {
            "video": video_modality,
            "state": state_modality,
            "action": action_modality,
            "language": language_modality,
        }

        return modality_configs

    def transform(self) -> ModalityTransform:
        transforms = [
            # video transforms
            VideoToTensor(apply_to=self.video_keys),
            VideoCrop(apply_to=self.video_keys, scale=0.95),
            VideoResize(apply_to=self.video_keys, height=224, width=224, interpolation="linear"),
            VideoColorJitter(
                apply_to=self.video_keys,
                brightness=0.2,
                contrast=0.2,
                saturation=0.2,
                hue=0.1,
            ),
            VideoToNumpy(apply_to=self.video_keys),
            # state transforms
            StateActionToTensor(apply_to=self.state_keys),
            StateActionTransform(
                apply_to=self.state_keys,
                normalization_modes={key: "q99" for key in self.state_keys},
            ),
            # action transforms
            StateActionToTensor(apply_to=self.action_keys),
            StateActionTransform(
                apply_to=self.action_keys,
                normalization_modes={key: "q99" for key in self.action_keys},
            ),
            # concat transforms
            ConcatTransform(
                video_concat_order=self.video_keys,
                state_concat_order=self.state_keys,
                action_concat_order=self.action_keys,
            ),
            # model-specific transform
            GR00TTransform(
                state_horizon=len(self.observation_indices),
                action_horizon=len(self.action_indices),
                max_state_dim=64,
                max_action_dim=self.action_dim,
                
            ),
        ]
        return ComposedModalityTransform(transforms=transforms)
###########################################################################################


class allex_thetwo_46_ck16_egostereo_history_config(BaseDataConfig):
    video_keys = ["video.camera_ego_left", "video.camera_ego_right"]
    state_keys = [
        "state.right_arm_joints",
        "state.left_arm_joints",
        "state.right_hand_joints",
        "state.left_hand_joints",
        "state.neck_joints",
    ]
    action_keys = [
        "action.right_arm_joints",
        "action.left_arm_joints",
        "action.right_finger_joints",
        "action.left_finger_joints",
        "action.neck_joints",
    ]
    language_keys = ["annotation.human.task_description"]
    observation_indices = [-10, 0]
    action_indices = list(range(16))
    action_dim = 46

    def modality_config(self) -> dict[str, ModalityConfig]:
        video_modality = ModalityConfig(
            delta_indices=self.observation_indices,
            modality_keys=self.video_keys,
        )

        state_modality = ModalityConfig(
            delta_indices=self.observation_indices,
            modality_keys=self.state_keys,
        )

        action_modality = ModalityConfig(
            delta_indices=self.action_indices,
            modality_keys=self.action_keys,
        )

        language_modality = ModalityConfig(
            delta_indices=self.observation_indices,
            modality_keys=self.language_keys,
        )

        modality_configs = {
            "video": video_modality,
            "state": state_modality,
            "action": action_modality,
            "language": language_modality,
        }

        return modality_configs

    def transform(self) -> ModalityTransform:
        transforms = [
            # video transforms
            VideoToTensor(apply_to=self.video_keys),
            VideoCrop(apply_to=self.video_keys, scale=0.95),
            VideoResize(apply_to=self.video_keys, height=224, width=224, interpolation="linear"),
            VideoColorJitter(
                apply_to=self.video_keys,
                brightness=0.2,
                contrast=0.2,
                saturation=0.2,
                hue=0.1,
            ),
            VideoToNumpy(apply_to=self.video_keys),
            # state transforms
            StateActionToTensor(apply_to=self.state_keys),
            StateActionTransform(
                apply_to=self.state_keys,
                normalization_modes={key: "q99" for key in self.state_keys},
            ),
            # action transforms
            StateActionToTensor(apply_to=self.action_keys),
            StateActionTransform(
                apply_to=self.action_keys,
                normalization_modes={key: "q99" for key in self.action_keys},
            ),
            # concat transforms
            ConcatTransform(
                video_concat_order=self.video_keys,
                state_concat_order=self.state_keys,
                action_concat_order=self.action_keys,
            ),
            # model-specific transform
            GR00TTransform(
                state_horizon=len(self.observation_indices),
                action_horizon=len(self.action_indices),
                max_state_dim=64,
                max_action_dim=self.action_dim,
                
            ),
        ]
        return ComposedModalityTransform(transforms=transforms)
#######################

###########################################################################################

DATA_CONFIG_MAP = {
    "fourier_gr1_arms_waist": FourierGr1ArmsWaistDataConfig(),
    "fourier_gr1_arms_waist_with_mano": FourierGr1ArmsWaistWithMANODataConfig(),
=======
DATA_CONFIG_MAP = {
    "fourier_gr1_arms_waist": FourierGr1ArmsWaistDataConfig(),
>>>>>>> ff5996f2
    "fourier_gr1_arms_only": FourierGr1ArmsOnlyDataConfig(),
    "fourier_gr1_full_upper_body": FourierGr1FullUpperBodyDataConfig(),
    "bimanual_panda_gripper": BimanualPandaGripperDataConfig(),
    "bimanual_panda_hand": BimanualPandaHandDataConfig(),
    "single_panda_gripper": SinglePandaGripperDataConfig(),
    "so100": So100DataConfig(),
    "so100_dualcam": So100DualCamDataConfig(),
    "unitree_g1": UnitreeG1DataConfig(),
    "unitree_g1_full_body": UnitreeG1FullBodyDataConfig(),
    "oxe_droid": OxeDroidDataConfig(),
    "agibot_genie1": AgibotGenie1DataConfig(),
<<<<<<< HEAD
    "gr1": Gr1DataConfig(),
    "gr1_no_image": Gr1NoImageDataConfig(),
    "allex": AllexDataConfig(),
    "allex_bimanual": AllexBimanualDataConfig(),
    "allex_no_image": AllexNoImageDataConfig(),
    # "agibot_genie1_v2": AgibotGenie1V2DataConfig(),

    "pos_only_right_arm_robotview": pos_only_right_arm_robotview_config(),
    "pos_only_right_arm_robotview_long": pos_only_right_arm_robotview_long_config(),
    "pos_only_right_arm_multiview": pos_only_right_arm_multiview_config(),
    "pos_only_dual_arm_robotview": pos_only_dual_arm_robotview_config(),
    "pos_only_dual_arm_multiview": pos_only_dual_arm_multiview_config(),

    "allex_theone": allex_theone_config(),
    "allex_theone_long": allex_theone_long_config(),
    "allex_theone_bimanual": allex_theone_bimanual_config(),
    "allex_theone_bimanual_long": allex_theone_bimanual_long_config(),
    "allex_theone_bimanual_full": allex_theone_bimanual_full_config(),
    "allex_theone_bimanual_full_long": allex_theone_bimanual_full_long_config(),

    "allex_theone_bimanual_joint": allex_theone_bimanual_joint_config(),
    "allex_theone_bimanual_joint_long": allex_theone_bimanual_joint_long_config(),

    "allex_theone_bimanual_neck_joint_full": allex_theone_bimanual_neck_joint_full_config(),
    "allex_theone_bimanual_neck_ac_joint_full_aug_q99": allex_theone_bimanual_neck_ac_joint_full_aug_q99_config(),

    
    "allex_theone_bimanual_neck_joint_long_full": allex_theone_bimanual_neck_joint_long_full_config(),
    "allex_theone_bimanual_neck_joint_long_full_aug": allex_theone_bimanual_neck_joint_long_full_aug_config(),
    "allex_theone_bimanual_neck_joint_long_full_aug_q99": allex_theone_bimanual_neck_joint_long_full_aug_q99_config(),
    "allex_theone_bimanual_neck_joint_long_ego_aug_q99": allex_theone_bimanual_neck_joint_long_ego_aug_q99_config(),
    "allex_theone_bimanual_neck_ac_joint_long_full_aug": allex_theone_bimanual_neck_ac_joint_long_full_aug_config(),
    "allex_theone_bimanual_neck_ac_joint_long_full_aug_q99": allex_theone_bimanual_neck_ac_joint_long_full_aug_q99_config(),
    "allex_theone_bimanual_neck_ac_joint_long_full_perspective_q99": allex_theone_bimanual_neck_ac_joint_long_full_perspective_q99_config(),

    "allex_theone_bimanual_neck_joint_long_side_aug": allex_theone_bimanual_neck_joint_long_side_aug_config(),

    "allex_theone_bimanual_46_long_ego_side": allex_theone_bimanual_46_long_ego_side_config(),
    "allex_theone_bimanual_46_long_egostereo_side": allex_theone_bimanual_46_long_egostereo_side_config(), 
    "allex_theone_bimanual_46_long_egostereo": allex_theone_bimanual_46_long_egostereo_config(), 

    "allex_theone_bimanual_46_short_ego_side": allex_theone_bimanual_46_short_ego_side_config(),

    "allex_thetwo_46_ck16_egostereo": allex_thetwo_46_ck16_egostereo_config(),
    "allex_thetwo_46_ck16_egostereo_history": allex_thetwo_46_ck16_egostereo_history_config(),
    
    "egodex_naive": egodex_naive_config(),
    "egodex_mano": egodex_mano_config(),
    "agibot_naive": agibot_naive_config(),
=======
    "agibot_beta1": AgibotBetaDataConfig(),

    "egodex_naive": egodex_naive_config(),
>>>>>>> ff5996f2
}<|MERGE_RESOLUTION|>--- conflicted
+++ resolved
@@ -918,172 +918,8 @@
         ]
         return ComposedModalityTransform(transforms=transforms)
 
-class AgibotBetaDataConfig(BaseDataConfig):
-    video_keys = [
-        "video.top_head",
-    ]
-    state_keys = [
-        "state.left_arm_joint_position",
-        "state.right_arm_joint_position",
-        "state.left_effector_position",
-        "state.right_effector_position",
-        "state.head_position",
-        "state.waist_position",
-    ]
-    action_keys = [
-        "action.left_arm_joint_position",
-        "action.right_arm_joint_position",
-        "action.left_effector_position",
-        "action.right_effector_position",
-        "action.head_position",
-        "action.waist_position",
-    ]
-    language_keys = ["annotation.language.action_text"]
-    observation_indices = [0]
-    action_indices = list(range(16))
-
-    def transform(self):
-        transforms = [
-            # video transforms
-            VideoToTensor(apply_to=self.video_keys),
-            VideoCrop(apply_to=self.video_keys, scale=0.95),
-            VideoResize(apply_to=self.video_keys, height=224, width=224, interpolation="linear"),
-            VideoColorJitter(
-                apply_to=self.video_keys,
-                brightness=0.3,
-                contrast=0.4,
-                saturation=0.5,
-                hue=0.08,
-            ),
-            VideoToNumpy(apply_to=self.video_keys),
-            # state transforms
-            StateActionToTensor(apply_to=self.state_keys),
-            StateActionTransform(
-                apply_to=self.state_keys,
-                normalization_modes={key: "min_max" for key in self.state_keys},
-            ),
-            # action transforms
-            StateActionToTensor(apply_to=self.action_keys),
-            StateActionTransform(
-                apply_to=self.action_keys,
-                normalization_modes={key: "min_max" for key in self.action_keys},
-            ),
-            # concat transforms
-            ConcatTransform(
-                video_concat_order=self.video_keys,
-                state_concat_order=self.state_keys,
-                action_concat_order=self.action_keys,
-            ),
-            GR00TTransform(
-                state_horizon=len(self.observation_indices),
-                action_horizon=len(self.action_indices),
-                max_state_dim=64,
-                max_action_dim=32,
-            ),
-        ]
-
-        return ComposedModalityTransform(transforms=transforms)
-
-
-class egodex_naive_config(BaseDataConfig):
-    video_keys = ["video.camera"]
-    state_keys = [
-        "state.left_hand",
-        "state.left_hand_rotation",
-        "state.left_hand_fingertips",
-        "state.right_hand",
-        "state.right_hand_rotation",
-        "state.right_hand_fingertips",
-    ]
-    action_keys = [
-        "action.left_hand",
-        "action.left_hand_rotation",
-        "action.left_hand_fingertips",
-        "action.right_hand",
-        "action.right_hand_rotation",
-        "action.right_hand_fingertips",
-    ]
-    language_keys = ["annotation.language_instruction"]
-    observation_indices = [0]
-    action_indices = list(range(16))
-    action_dim = 48
-
-    def modality_config(self) -> dict[str, ModalityConfig]:
-        video_modality = ModalityConfig(
-            delta_indices=self.observation_indices,
-            modality_keys=self.video_keys,
-        )
-
-        state_modality = ModalityConfig(
-            delta_indices=self.observation_indices,
-            modality_keys=self.state_keys,
-        )
-
-        action_modality = ModalityConfig(
-            delta_indices=self.action_indices,
-            modality_keys=self.action_keys,
-        )
-
-        language_modality = ModalityConfig(
-            delta_indices=self.observation_indices,
-            modality_keys=self.language_keys,
-        )
-
-        modality_configs = {
-            "video": video_modality,
-            "state": state_modality,
-            "action": action_modality,
-            "language": language_modality,
-        }
-
-        return modality_configs
-
-    def transform(self) -> ModalityTransform:
-        transforms = [
-            # video transforms
-            VideoToTensor(apply_to=self.video_keys),
-            VideoCrop(apply_to=self.video_keys, scale=0.95),
-            VideoResize(apply_to=self.video_keys, height=224, width=224, interpolation="linear"),
-            VideoColorJitter(
-                apply_to=self.video_keys,
-                brightness=0.2,
-                contrast=0.2,
-                saturation=0.1,
-                hue=0.0,
-            ),
-            VideoToNumpy(apply_to=self.video_keys),
-            # state transforms
-            StateActionToTensor(apply_to=self.state_keys),
-            StateActionTransform(
-                apply_to=self.state_keys,
-                normalization_modes={key: "q99" for key in self.state_keys},
-            ),
-            # action transforms
-            StateActionToTensor(apply_to=self.action_keys),
-            StateActionTransform(
-                apply_to=self.action_keys,
-                normalization_modes={key: "q99" for key in self.action_keys},
-            ),
-            # concat transforms
-            ConcatTransform(
-                video_concat_order=self.video_keys,
-                state_concat_order=self.state_keys,
-                action_concat_order=self.action_keys,
-            ),
-            # model-specific transform
-            GR00TTransform(
-                state_horizon=len(self.observation_indices),
-                action_horizon=len(self.action_indices),
-                max_state_dim=64,
-                max_action_dim=self.action_dim,
-                
-            ),
-        ]
-        return ComposedModalityTransform(transforms=transforms)
-
-###########################################################################################
-
-<<<<<<< HEAD
+###########################################################################################
+
 class Gr1NoImageDataConfig(BaseDataConfig):
     video_keys = []
     state_keys = [
@@ -4799,15 +4635,174 @@
         return ComposedModalityTransform(transforms=transforms)
 #######################
 
+class AgibotBetaDataConfig(BaseDataConfig):
+    video_keys = [
+        "video.top_head",
+    ]
+    state_keys = [
+        "state.left_arm_joint_position",
+        "state.right_arm_joint_position",
+        "state.left_effector_position",
+        "state.right_effector_position",
+        "state.head_position",
+        "state.waist_position",
+    ]
+    action_keys = [
+        "action.left_arm_joint_position",
+        "action.right_arm_joint_position",
+        "action.left_effector_position",
+        "action.right_effector_position",
+        "action.head_position",
+        "action.waist_position",
+    ]
+    language_keys = ["annotation.language.action_text"]
+    observation_indices = [0]
+    action_indices = list(range(16))
+
+    def transform(self):
+        transforms = [
+            # video transforms
+            VideoToTensor(apply_to=self.video_keys),
+            VideoCrop(apply_to=self.video_keys, scale=0.95),
+            VideoResize(apply_to=self.video_keys, height=224, width=224, interpolation="linear"),
+            VideoColorJitter(
+                apply_to=self.video_keys,
+                brightness=0.3,
+                contrast=0.4,
+                saturation=0.5,
+                hue=0.08,
+            ),
+            VideoToNumpy(apply_to=self.video_keys),
+            # state transforms
+            StateActionToTensor(apply_to=self.state_keys),
+            StateActionTransform(
+                apply_to=self.state_keys,
+                normalization_modes={key: "min_max" for key in self.state_keys},
+            ),
+            # action transforms
+            StateActionToTensor(apply_to=self.action_keys),
+            StateActionTransform(
+                apply_to=self.action_keys,
+                normalization_modes={key: "min_max" for key in self.action_keys},
+            ),
+            # concat transforms
+            ConcatTransform(
+                video_concat_order=self.video_keys,
+                state_concat_order=self.state_keys,
+                action_concat_order=self.action_keys,
+            ),
+            GR00TTransform(
+                state_horizon=len(self.observation_indices),
+                action_horizon=len(self.action_indices),
+                max_state_dim=64,
+                max_action_dim=32,
+            ),
+        ]
+
+        return ComposedModalityTransform(transforms=transforms)
+
+
+class egodex_naive_config(BaseDataConfig):
+    video_keys = ["video.camera"]
+    state_keys = [
+        "state.left_hand",
+        "state.left_hand_rotation",
+        "state.left_hand_fingertips",
+        "state.right_hand",
+        "state.right_hand_rotation",
+        "state.right_hand_fingertips",
+    ]
+    action_keys = [
+        "action.left_hand",
+        "action.left_hand_rotation",
+        "action.left_hand_fingertips",
+        "action.right_hand",
+        "action.right_hand_rotation",
+        "action.right_hand_fingertips",
+    ]
+    language_keys = ["annotation.language_instruction"]
+    observation_indices = [0]
+    action_indices = list(range(16))
+    action_dim = 48
+
+    def modality_config(self) -> dict[str, ModalityConfig]:
+        video_modality = ModalityConfig(
+            delta_indices=self.observation_indices,
+            modality_keys=self.video_keys,
+        )
+
+        state_modality = ModalityConfig(
+            delta_indices=self.observation_indices,
+            modality_keys=self.state_keys,
+        )
+
+        action_modality = ModalityConfig(
+            delta_indices=self.action_indices,
+            modality_keys=self.action_keys,
+        )
+
+        language_modality = ModalityConfig(
+            delta_indices=self.observation_indices,
+            modality_keys=self.language_keys,
+        )
+
+        modality_configs = {
+            "video": video_modality,
+            "state": state_modality,
+            "action": action_modality,
+            "language": language_modality,
+        }
+
+        return modality_configs
+
+    def transform(self) -> ModalityTransform:
+        transforms = [
+            # video transforms
+            VideoToTensor(apply_to=self.video_keys),
+            VideoCrop(apply_to=self.video_keys, scale=0.95),
+            VideoResize(apply_to=self.video_keys, height=224, width=224, interpolation="linear"),
+            VideoColorJitter(
+                apply_to=self.video_keys,
+                brightness=0.2,
+                contrast=0.2,
+                saturation=0.1,
+                hue=0.0,
+            ),
+            VideoToNumpy(apply_to=self.video_keys),
+            # state transforms
+            StateActionToTensor(apply_to=self.state_keys),
+            StateActionTransform(
+                apply_to=self.state_keys,
+                normalization_modes={key: "q99" for key in self.state_keys},
+            ),
+            # action transforms
+            StateActionToTensor(apply_to=self.action_keys),
+            StateActionTransform(
+                apply_to=self.action_keys,
+                normalization_modes={key: "q99" for key in self.action_keys},
+            ),
+            # concat transforms
+            ConcatTransform(
+                video_concat_order=self.video_keys,
+                state_concat_order=self.state_keys,
+                action_concat_order=self.action_keys,
+            ),
+            # model-specific transform
+            GR00TTransform(
+                state_horizon=len(self.observation_indices),
+                action_horizon=len(self.action_indices),
+                max_state_dim=64,
+                max_action_dim=self.action_dim,
+                
+            ),
+        ]
+        return ComposedModalityTransform(transforms=transforms)
+
 ###########################################################################################
 
 DATA_CONFIG_MAP = {
     "fourier_gr1_arms_waist": FourierGr1ArmsWaistDataConfig(),
     "fourier_gr1_arms_waist_with_mano": FourierGr1ArmsWaistWithMANODataConfig(),
-=======
-DATA_CONFIG_MAP = {
-    "fourier_gr1_arms_waist": FourierGr1ArmsWaistDataConfig(),
->>>>>>> ff5996f2
     "fourier_gr1_arms_only": FourierGr1ArmsOnlyDataConfig(),
     "fourier_gr1_full_upper_body": FourierGr1FullUpperBodyDataConfig(),
     "bimanual_panda_gripper": BimanualPandaGripperDataConfig(),
@@ -4819,7 +4814,6 @@
     "unitree_g1_full_body": UnitreeG1FullBodyDataConfig(),
     "oxe_droid": OxeDroidDataConfig(),
     "agibot_genie1": AgibotGenie1DataConfig(),
-<<<<<<< HEAD
     "gr1": Gr1DataConfig(),
     "gr1_no_image": Gr1NoImageDataConfig(),
     "allex": AllexDataConfig(),
@@ -4869,9 +4863,5 @@
     "egodex_naive": egodex_naive_config(),
     "egodex_mano": egodex_mano_config(),
     "agibot_naive": agibot_naive_config(),
-=======
     "agibot_beta1": AgibotBetaDataConfig(),
-
-    "egodex_naive": egodex_naive_config(),
->>>>>>> ff5996f2
 }