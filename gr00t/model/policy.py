--- conflicted
+++ resolved
@@ -179,17 +179,6 @@
         if not is_batch:
             obs_copy = unsqueeze_dict_values(obs_copy)
 
-<<<<<<< HEAD
-        # NOTE(YL): ensure keys are all in numpy array
-        # for k, v in observations.items():
-        #     if not isinstance(v, np.ndarray):
-        #         observations[k] = np.array(v)
-
-        # Apply transforms
-        # print("observations keys", observations.keys())
-        # print("observation shapes", [v.shape for v in observations.values()])
-        normalized_input = self.apply_transforms(observations)
-
         # We will set the inference config for the model, which includes the denoising steps, rtc steps, and rtc freeze steps
         if config is not None:
             self.model.action_head.num_inference_timesteps = config.get(
@@ -208,14 +197,12 @@
                     >= self.model.action_head.config.inference_rtc_frozen_steps
                 ), "rtc_overlap_steps must be greater than or equal to rtc_frozen_steps"
 
-=======
         # Convert to numpy arrays
         for k, v in obs_copy.items():
             if not isinstance(v, np.ndarray):
                 obs_copy[k] = np.array(v)
 
         normalized_input = self.apply_transforms(obs_copy)
->>>>>>> a86e9159
         normalized_action = self._get_action_from_normalized_input(normalized_input)
         unnormalized_action = self._get_unnormalized_action(normalized_action)
 
