--- conflicted
+++ resolved
@@ -183,7 +183,6 @@
             if not isinstance(v, np.ndarray):
                 obs_copy[k] = np.array(v)
 
-<<<<<<< HEAD
         # We will set the inference config for the model, which includes the denoising steps, rtc steps, and rtc freeze steps
         if config is not None:
             self.model.action_head.num_inference_timesteps = config.get(
@@ -202,9 +201,7 @@
                     >= self.model.action_head.config.inference_rtc_frozen_steps
                 ), "rtc_overlap_steps must be greater than or equal to rtc_frozen_steps"
 
-=======
         normalized_input = self.apply_transforms(obs_copy)
->>>>>>> 06377328
         normalized_action = self._get_action_from_normalized_input(normalized_input)
         unnormalized_action = self._get_unnormalized_action(normalized_action)
 
