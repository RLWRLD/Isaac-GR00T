# SPDX-FileCopyrightText: Copyright (c) 2025 NVIDIA CORPORATION & AFFILIATES. All rights reserved.
# SPDX-License-Identifier: Apache-2.0
#
# Licensed under the Apache License, Version 2.0 (the "License");
# you may not use this file except in compliance with the License.
# You may obtain a copy of the License at
#
# http://www.apache.org/licenses/LICENSE-2.0
#
# Unless required by applicable law or agreed to in writing, software
# distributed under the License is distributed on an "AS IS" BASIS,
# WITHOUT WARRANTIES OR CONDITIONS OF ANY KIND, either express or implied.
# See the License for the specific language governing permissions and
# limitations under the License.
import matplotlib
import matplotlib.pyplot as plt
import numpy as np

from gr00t.data.dataset import LeRobotSingleDataset
from gr00t.model.policy import BasePolicy

# numpy print precision settings 3, dont use exponential notation
np.set_printoptions(precision=3, suppress=True)


def download_from_hg(repo_id: str, repo_type: str) -> str:
    """
    Download the model/dataset from the hugging face hub.
    return the path to the downloaded
    """
    from huggingface_hub import snapshot_download

    repo_path = snapshot_download(repo_id, repo_type=repo_type)
    return repo_path


def calc_mse_for_single_trajectory(
    policy: BasePolicy,
    dataset: LeRobotSingleDataset,
    traj_id: int,
    modality_keys: list,
    steps=300,
    execution_horizon=16,
    action_horizon=16,
    inference_latency_steps=0,
    plot=False,
    plot_state=False,
    save_plot_path=None,
    rtc_enabled=False,
):
    state_joints_across_time = []
    gt_action_across_time = []
    pred_action_across_time = []
    prev_action = None

<<<<<<< HEAD
    chunk_pred_action = []
    # For example, we have action_horizon of 16, execution_horizon of 10, and inference_latency_steps of 4
    # then the intermediate_overlap_steps is 2, which is the overlap between the first and second chunk
    intermediate_overlap_steps = action_horizon - execution_horizon - inference_latency_steps

    for step_count in range(steps):
        # data_point = dataset.get_step_data(traj_id, step_count)
        # NOTE this is to get all modality keys concatenated
        if plot_state:
=======
    for step_count in range(steps):
        data_point = None
        if plot_state:
            data_point = dataset.get_step_data(traj_id, step_count)
>>>>>>> a86e9159
            concat_state = np.concatenate(
                [data_point[f"state.{key}"][0] for key in modality_keys], axis=0
            )
            state_joints_across_time.append(concat_state)

<<<<<<< HEAD
        if step_count % execution_horizon == 0:
            data_point = dataset.get_step_data(traj_id, step_count)

            # TODO: hack all actions in the data_point to be the same as the previous action
            # remove action.*** from data_point to new_data_point
            new_data_point = {k: v for k, v in data_point.items() if not k.startswith("action.")}

            # print("inferencing at step: ", step_count)
            # This is used by RTC
            if prev_action is not None:
                # combine dict of prev_action and new_data_point
                # add one dimension to prev_action
                new_data_point = {**prev_action, **new_data_point}

            action_chunk = policy.get_action(new_data_point)
            action_horizon = len(action_chunk[f"action.{modality_keys[0]}"])

            prev_action = action_chunk
            for j in range(execution_horizon):
                concat_gt_action = np.concatenate(
                    [data_point[f"action.{key}"][j] for key in modality_keys], axis=0
                )
                gt_action_across_time.append(concat_gt_action)

=======
        if step_count % action_horizon == 0:
            if data_point is None:
                data_point = dataset.get_step_data(traj_id, step_count)

            print("inferencing at step: ", step_count)
            action_chunk = policy.get_action(data_point)
            for j in range(action_horizon):
>>>>>>> a86e9159
                # NOTE: concat_pred_action = action[f"action.{modality_keys[0]}"][j]
                # the np.atleast_1d is to ensure the action is a 1D array, handle where single value is returned
                concat_pred_action = np.concatenate(
                    [np.atleast_1d(action_chunk[f"action.{key}"][j]) for key in modality_keys],
                    axis=0,
                )
                if rtc_enabled or inference_latency_steps == 0:
                    pred_action_across_time.append(concat_pred_action)

            for j in range(action_horizon):
                concat_pred_action = np.concatenate(
                    [np.atleast_1d(action_chunk[f"action.{key}"][j]) for key in modality_keys],
                    axis=0,
                )
                chunk_pred_action.append(concat_pred_action)

                # when without rtc and we wanna visualize how latency affects the actual action,
                # we will still run the action_steps during the t+1 inference latency steps
                if not rtc_enabled and inference_latency_steps > 0:
                    if step_count < execution_horizon:
                        if j < execution_horizon + inference_latency_steps:
                            pred_action_across_time.append(concat_pred_action)
                    # only append the action_horizon - action_horizon steps
                    elif inference_latency_steps <= j < action_horizon - intermediate_overlap_steps:
                        pred_action_across_time.append(concat_pred_action)

                concat_gt_action = np.concatenate(
                    [data_point[f"action.{key}"][j] for key in modality_keys], axis=0
                )
                gt_action_across_time.append(concat_gt_action)

    # plot the joints
    state_joints_across_time = np.array(state_joints_across_time)[:steps]
    gt_action_across_time = np.array(gt_action_across_time)[:steps]
    pred_action_across_time = np.array(pred_action_across_time)[:steps]
    assert gt_action_across_time.shape == pred_action_across_time.shape, print(
        gt_action_across_time.shape, pred_action_across_time.shape
    )

    # calc MSE across time
    mse = np.mean((gt_action_across_time - pred_action_across_time) ** 2)
    print("Unnormalized Action MSE across single traj:", mse)

    print("state_joints vs time", state_joints_across_time.shape)
    print("gt_action_joints vs time", gt_action_across_time.shape)
    print("pred_action_joints vs time", pred_action_across_time.shape)

    # raise error when pred action has NaN
    if np.isnan(pred_action_across_time).any():
        raise ValueError("Pred action has NaN")

    # num_of_joints = state_joints_across_time.shape[1]
    action_dim = gt_action_across_time.shape[1]

    if plot or save_plot_path is not None:
        info = {
            "state_joints_across_time": state_joints_across_time,
            "gt_action_across_time": gt_action_across_time,
            "pred_action_across_time": pred_action_across_time,
            "modality_keys": modality_keys,
            "traj_id": traj_id,
            "mse": mse,
            "action_dim": action_dim,
            "action_horizon": action_horizon,
            "execution_horizon": execution_horizon,
            "inference_latency_steps": inference_latency_steps,
            "steps": steps,
            "chunk_pred_action": chunk_pred_action,
            "rtc_enabled": rtc_enabled,
        }
        plot_trajectory(info, save_plot_path)

    return mse


def plot_trajectory(
    info,
    save_plot_path=None,
):
    """Simple plot of the trajectory with state, gt action, and pred action."""

    # Use non interactive backend for matplotlib if headless
    if save_plot_path is not None:
        matplotlib.use("Agg")

    action_dim = info["action_dim"]
    state_joints_across_time = info["state_joints_across_time"]
    gt_action_across_time = info["gt_action_across_time"]
    pred_action_across_time = info["pred_action_across_time"]
    modality_keys = info["modality_keys"]
    traj_id = info["traj_id"]
    mse = info["mse"]
    action_horizon = info["action_horizon"]
    steps = info["steps"]
    execution_horizon = info["execution_horizon"]
    inference_latency_steps = info["inference_latency_steps"]
    rtc_enabled = info["rtc_enabled"]

    # Adjust figure size and spacing to accommodate titles
    fig, axes = plt.subplots(nrows=action_dim, ncols=1, figsize=(10, 4 * action_dim + 2))

    # Leave plenty of space at the top for titles
    plt.subplots_adjust(top=0.92, left=0.1, right=0.96, hspace=0.4)

    print("Creating visualization...")

    # Combine all modality keys into a single string
    # add new line if total length is more than 60 chars
    modality_string = ""
    for key in modality_keys:
        modality_string += key + "\n " if len(modality_string) > 40 else key + ", "
    title_text = f"Trajectory Analysis - ID: {traj_id}\nModalities: {modality_string[:-2]}\nUnnormalized MSE: {mse:.6f}"
    title_text += f"\nlatency steps: {inference_latency_steps} | execution horizon: {execution_horizon} | RTC: {rtc_enabled}"

    fig.suptitle(title_text, fontsize=14, fontweight="bold", color="#2E86AB", y=0.96)

    # Loop through each action dim
    for i, ax in enumerate(axes):
        # Colorize overlap regions where multiple chunks predict for the same time steps
        intermediate_overlap_steps = action_horizon - execution_horizon - inference_latency_steps
        for step_idx, inference_start in enumerate(
            range(execution_horizon, steps, execution_horizon)
        ):
            if inference_start < steps:
                inference_end = inference_start + inference_latency_steps
                ax.axvspan(
                    inference_start,
                    inference_end,
                    alpha=0.2,
                    color="lightcoral",
                    label="inference latency" if step_idx == 0 else "",
                )
                ax.axvspan(
                    inference_end,
                    inference_end + intermediate_overlap_steps,
                    alpha=0.2,
                    color="lightblue",
                    label="intermediate overlap" if step_idx == 0 else "",
                )

    # Loop through each action dim
    for i, ax in enumerate(axes):
        # The dimensions of state_joints and action are the same only when the robot uses actions directly as joint commands.
        # Therefore, do not plot them if this is not the case.
        if state_joints_across_time.shape == gt_action_across_time.shape:
            ax.plot(state_joints_across_time[:, i], label="state joints", alpha=0.7)
        ax.plot(gt_action_across_time[:, i], label="gt action", linewidth=2)
        ax.plot(pred_action_across_time[:, i], label="pred action", linewidth=2)

        # put a dot every ACTION_HORIZON
        for j in range(0, steps, execution_horizon):
            ax.plot(
                j,
                gt_action_across_time[j, i],
                "ro",
                markersize=4,
                label="inference point" if j == 0 else "",
            )

        # plot chunk_pred_action with alternating colors between chunks
        chunk_pred_action_array = np.array(info["chunk_pred_action"])
        if len(chunk_pred_action_array) > 0:
            colors = ["green", "lightgreen"]
            for idx, step in enumerate(range(0, steps, execution_horizon)):
                chunk_start = idx * action_horizon
                chunk_end = min(chunk_start + action_horizon, len(chunk_pred_action_array))
                chunk_data = chunk_pred_action_array[chunk_start:chunk_end]
                if len(chunk_data) == 0:
                    continue
                chunk_time_steps = np.arange(step, step + len(chunk_data))
                color = colors[idx % len(colors)]
                label = "chunk pred action" if idx == 0 else None
                ax.plot(
                    chunk_time_steps,
                    chunk_data[:, i],
                    "o",
                    color=color,
                    label=label,
                    markersize=1,
                    alpha=0.8,
                )

        ax.set_title(f"Action Dimension {i}", fontsize=12, fontweight="bold", pad=10)
        ax.legend(loc="upper right", framealpha=0.9)
        ax.grid(True, alpha=0.3)

        # Set better axis labels
        ax.set_xlabel("Time Step", fontsize=10)
        ax.set_ylabel("Value", fontsize=10)

    if save_plot_path:
        print("saving plot to", save_plot_path)
        plt.savefig(save_plot_path, dpi=300, bbox_inches="tight")
    else:
        plt.show()<|MERGE_RESOLUTION|>--- conflicted
+++ resolved
@@ -53,28 +53,20 @@
     pred_action_across_time = []
     prev_action = None
 
-<<<<<<< HEAD
     chunk_pred_action = []
     # For example, we have action_horizon of 16, execution_horizon of 10, and inference_latency_steps of 4
     # then the intermediate_overlap_steps is 2, which is the overlap between the first and second chunk
     intermediate_overlap_steps = action_horizon - execution_horizon - inference_latency_steps
 
     for step_count in range(steps):
-        # data_point = dataset.get_step_data(traj_id, step_count)
-        # NOTE this is to get all modality keys concatenated
-        if plot_state:
-=======
-    for step_count in range(steps):
         data_point = None
         if plot_state:
             data_point = dataset.get_step_data(traj_id, step_count)
->>>>>>> a86e9159
             concat_state = np.concatenate(
                 [data_point[f"state.{key}"][0] for key in modality_keys], axis=0
             )
             state_joints_across_time.append(concat_state)
 
-<<<<<<< HEAD
         if step_count % execution_horizon == 0:
             data_point = dataset.get_step_data(traj_id, step_count)
 
@@ -99,15 +91,6 @@
                 )
                 gt_action_across_time.append(concat_gt_action)
 
-=======
-        if step_count % action_horizon == 0:
-            if data_point is None:
-                data_point = dataset.get_step_data(traj_id, step_count)
-
-            print("inferencing at step: ", step_count)
-            action_chunk = policy.get_action(data_point)
-            for j in range(action_horizon):
->>>>>>> a86e9159
                 # NOTE: concat_pred_action = action[f"action.{modality_keys[0]}"][j]
                 # the np.atleast_1d is to ensure the action is a 1D array, handle where single value is returned
                 concat_pred_action = np.concatenate(
