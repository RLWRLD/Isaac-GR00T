--- conflicted
+++ resolved
@@ -158,13 +158,6 @@
                     raise ValueError(f"Unknown endpoint: {endpoint}")
 
                 handler = self._endpoints[endpoint]
-<<<<<<< HEAD
-                result = (
-                    handler.handler(request.get("data", {}), request.get("config", None))
-                    if handler.requires_input
-                    else handler.handler()
-                )
-=======
 
                 if handler.requires_input:
                     request_data = request.get("data", {})
@@ -185,7 +178,6 @@
                         result = handler.handler(request_data)
                 else:
                     result = handler.handler()
->>>>>>> 53cd5a2b
                 self.socket.send(MsgSerializer.to_bytes(result))
             except Exception as e:
                 print(f"Error in server: {e}")
